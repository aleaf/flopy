# Test export module
import sys
sys.path.append('..')
import copy
import glob
import os
import shutil
import numpy as np
import flopy

pth = os.path.join('..', 'examples', 'data', 'mf2005_test')
namfiles = [namfile for namfile in os.listdir(pth) if namfile.endswith('.nam')]
# skip = ["MNW2-Fig28.nam", "testsfr2.nam", "testsfr2_tab.nam"]
skip = []


tpth = os.path.join('temp', 't007')
# make the directory if it does not exist
if not os.path.isdir(tpth):
    os.makedirs(tpth)

npth = os.path.join('temp', 't007', 'netcdf')
# delete the directory if it exists
if os.path.isdir(npth):
    shutil.rmtree(npth)
# make the directory
os.makedirs(npth)

spth = os.path.join('temp', 't007', 'shapefile')
# make the directory if it does not exist
if not os.path.isdir(spth):
    os.makedirs(spth)

def remove_shp(shpname):
    os.remove(shpname)
    for ext in ['prj', 'shx', 'dbf']:
        fname = shpname.replace('shp', ext)
        if os.path.exists(fname):
            os.remove(fname)

def export_netcdf(namfile):
    if namfile in skip:
        return
    print(namfile)
    m = flopy.modflow.Modflow.load(namfile, model_ws=pth, verbose=False)
    if m.sr.lenuni == 0:
        m.sr.lenuni = 1
        # print('skipping...lenuni==0 (undefined)')
        # return
    # if sum(m.dis.laycbd) != 0:
    if m.dis.botm.shape[0] != m.nlay:
        print('skipping...botm.shape[0] != nlay')
        return
    assert m, 'Could not load namefile {}'.format(namfile)
    assert isinstance(m, flopy.modflow.Modflow)

    # Do not fail if netCDF4 not installed
    try:
        import netCDF4
        import pyproj
    except:
        return

    fnc = m.export(os.path.join(npth, m.name + '.nc'))
    fnc.write()
    fnc_name = os.path.join(npth, m.name + '.nc')
    try:
        fnc = m.export(fnc_name)
        fnc.write()
    except Exception as e:
        raise Exception(
            'ncdf export fail for namfile {0}:\n{1}  '.format(namfile, str(e)))
    try:
        nc = netCDF4.Dataset(fnc_name, 'r')
    except Exception as e:
        raise Exception('ncdf import fail for nc file {0}'.format(fnc_name))
    return


def export_shapefile(namfile):
    try:
        import shapefile as shp
    except:
        return

    print(namfile)
    m = flopy.modflow.Modflow.load(namfile, model_ws=pth, verbose=False)

    assert m, 'Could not load namefile {}'.format(namfile)
    assert isinstance(m, flopy.modflow.Modflow)
    fnc_name = os.path.join(spth, m.name + '.shp')
    try:
        fnc = m.export(fnc_name)
        #fnc2 = m.export(fnc_name, package_names=None)
        #fnc3 = m.export(fnc_name, package_names=['DIS'])


    except Exception as e:
        raise Exception(
            'shapefile export fail for namfile {0}:\n{1}  '.format(namfile,
                                                                   str(e)))
    try:
        s = shp.Reader(fnc_name)
    except Exception as e:
        raise Exception(
            ' shapefile import fail for {0}:{1}'.format(fnc_name, str(e)))
    assert s.numRecords == m.nrow * m.ncol, "wrong number of records in " + \
                                            "shapefile {0}:{1:d}".format(
                                                fnc_name, s.numRecords)
    return

def test_freyberg_export():
    from flopy.utils.reference import SpatialReference
    namfile = 'freyberg.nam'
    model_ws = '../examples/data/freyberg_multilayer_transient/'
    m = flopy.modflow.Modflow.load(namfile, model_ws=model_ws, verbose=False,
                                   load_only=['DIS', 'BAS6', 'NWT', 'OC',
                                              'RCH',
                                              'WEL',
                                              'DRN',
                                              'UPW'])
    # test export without instantiating an sr
    outshp = os.path.join(spth, namfile[:-4] + '_drn_sparse.shp')
    m.drn.stress_period_data.export(outshp, sparse=True)
    assert os.path.exists(outshp)
    remove_shp(outshp)
    m.sr = SpatialReference(delr=m.dis.delr.array, delc=m.dis.delc.array,
                            epsg=5070)
    # test export with an sr, regardless of whether or not wkt was found
    m.drn.stress_period_data.export(outshp, sparse=True)
    assert os.path.exists(outshp)
    remove_shp(outshp)
    m.sr = SpatialReference(delr=m.dis.delr.array, delc=m.dis.delc.array,
                            epsg=3070)
    # if wkt text was fetched from spatialreference.org
    if m.sr.wkt is not None:
        # test default package export
        outshp = os.path.join(spth, namfile[:-4]+'_dis.shp')
        m.dis.export(outshp)
        prjfile = outshp.replace('.shp', '.prj')
        with open(prjfile) as src:
            prjtxt = src.read()
        assert prjtxt == m.sr.wkt
        remove_shp(outshp)

        # test default package export to higher level dir
        outshp = os.path.join('..', namfile[:-4] + '_dis.shp')
        m.dis.export(outshp)
        prjfile = outshp.replace('.shp', '.prj')
        with open(prjfile) as src:
            prjtxt = src.read()
        assert prjtxt == m.sr.wkt
        remove_shp(outshp)

        # test sparse package export
        outshp = os.path.join(spth, namfile[:-4]+'_drn_sparse.shp')
        m.drn.stress_period_data.export(outshp,
                                        sparse=True)
        prjfile = outshp.replace('.shp', '.prj')
        with open(prjfile) as src:
            prjtxt = src.read()
        assert prjtxt == m.sr.wkt
        remove_shp(outshp)

def test_export_output():
    import os
    import numpy as np
    import flopy

    # Do not fail if netCDF4 not installed
    try:
        import netCDF4
        import pyproj
    except:
        return

    model_ws = os.path.join("..", "examples", "data", "freyberg")
    ml = flopy.modflow.Modflow.load("freyberg.nam", model_ws=model_ws)
    hds_pth = os.path.join(model_ws, "freyberg.githds")
    hds = flopy.utils.HeadFile(hds_pth)

    out_pth = os.path.join(npth, "freyberg.out.nc")
    nc = flopy.export.utils.output_helper(out_pth, ml,
                                          {"freyberg.githds": hds})
    var = nc.nc.variables.get("head")
    arr = var[:]
    ibound_mask = ml.bas6.ibound.array == 0
    arr_mask = arr.mask[0]
    assert np.array_equal(ibound_mask, arr_mask)

def test_write_shapefile():
    from flopy.utils.reference import SpatialReference
    from flopy.export.shapefile_utils import shp2recarray
    from flopy.export.shapefile_utils import write_grid_shapefile, write_grid_shapefile2

    sr = SpatialReference(delr=np.ones(10) *1.1,  # cell spacing along model rows
                          delc=np.ones(10) *1.1,  # cell spacing along model columns
                          epsg=26715,
                          lenuni=1  # MODFLOW length units
                          )
    outshp1 = os.path.join(tpth, 'junk.shp')
    outshp2 = os.path.join(tpth, 'junk2.shp')
    write_grid_shapefile(outshp1, sr, array_dict={})
    write_grid_shapefile2(outshp2, sr, array_dict={})

    for outshp in [outshp1, outshp2]:
        # check that pyshp reads integers
        # this only check that row/column were recorded as "N"
        # not how they will be cast by python or numpy
        import shapefile as sf
        sfobj = sf.Reader(outshp)
        for f in sfobj.fields:
            if f[0] == 'row' or f[0] == 'column':
                assert f[1] == 'N'
        recs = list(sfobj.records())
        for r in recs[0]:
            assert isinstance(r, int)

        # check that row and column appear as integers in recarray
        ra = shp2recarray(outshp)
        assert np.issubdtype(ra.dtype['row'], np.integer)
        assert np.issubdtype(ra.dtype['column'], np.integer)

        try: # check that fiona reads integers
            import fiona
            with fiona.open(outshp) as src:
                meta = src.meta
                assert 'int' in meta['schema']['properties']['row']
                assert 'int' in meta['schema']['properties']['column']
        except:
            pass


def test_export_array():

    try:
        from scipy.ndimage import rotate
    except:
        rotate = False
        pass

    namfile = 'freyberg.nam'
    model_ws = '../examples/data/freyberg_multilayer_transient/'
    m = flopy.modflow.Modflow.load(namfile, model_ws=model_ws, verbose=False,
                                   load_only=['DIS', 'BAS6'])
    m.sr.rotation = 45.
    nodata = -9999
    m.sr.export_array(os.path.join(tpth, 'fb.asc'), m.dis.top.array, nodata=nodata)
    arr = np.loadtxt(os.path.join(tpth, 'fb.asc'), skiprows=6)

    m.sr.write_shapefile(os.path.join(tpth, 'grid.shp'))
    # check bounds
    with open(os.path.join(tpth, 'fb.asc')) as src:
        for line in src:
            if 'xllcorner' in line.lower():
                val = float(line.strip().split()[-1])
                # ascii grid origin will differ if it was unrotated
                if rotate:
                    assert np.abs(val - m.sr.bounds[0]) < 1e-6
                else:
                    assert np.abs(val - m.sr.xll) < 1e-6
            if 'yllcorner' in line.lower():
                val = float(line.strip().split()[-1])
                if rotate:
                    assert np.abs(val - m.sr.bounds[1]) < 1e-6
                else:
                    assert np.abs(val - m.sr.yll) < 1e-6
            if 'cellsize' in line.lower():
                val = float(line.strip().split()[-1])
                rot_cellsize = np.cos(np.radians(m.sr.rotation)) * m.sr.delr[0] * m.sr.length_multiplier
                #assert np.abs(val - rot_cellsize) < 1e-6
                break
    rotate = False
    rasterio = None
    if rotate:
        rotated = rotate(m.dis.top.array, m.sr.rotation, cval=nodata)

    if rotate:
        assert rotated.shape == arr.shape

    try:
        # test GeoTIFF export
        import rasterio
    except:
        pass
    if rasterio is not None:
        m.sr.export_array(os.path.join(tpth, 'fb.tif'), m.dis.top.array,
                          nodata=nodata)
        with rasterio.open(os.path.join(tpth, 'fb.tif')) as src:
            arr = src.read(1)
        assert src.shape == (m.nrow, m.ncol)
        assert np.abs(src.bounds[0] - m.sr.bounds[0]) < 1e-6
        assert np.abs(src.bounds[1] - m.sr.bounds[1]) < 1e-6

def test_mbase_sr():
    import numpy as np
    import flopy

    ml = flopy.modflow.Modflow(modelname="test", xul=1000.0,
                               rotation=12.5, start_datetime="1/1/2016")
    try:
        print(ml.sr.xcentergrid)
    except:
        pass
    else:
        raise Exception("should have failed")

    dis = flopy.modflow.ModflowDis(ml, nrow=10, ncol=5, delr=np.arange(5),
                                   xul=500)
    print(ml.sr)
    assert ml.sr.xul == 500
    assert ml.sr.yll == -10
    ml.model_ws = tpth

    ml.write_input()
    ml1 = flopy.modflow.Modflow.load("test.nam", model_ws=ml.model_ws)
    assert ml1.sr == ml.sr
    assert ml1.start_datetime == ml.start_datetime

def test_free_format_flag():
    import flopy
    Lx = 100.
    Ly = 100.
    nlay = 1
    nrow = 51
    ncol = 51
    delr = Lx / ncol
    delc = Ly / nrow
    top = 0
    botm = [-1]
    ms = flopy.modflow.Modflow(rotation=20.)
    dis = flopy.modflow.ModflowDis(ms, nlay=nlay, nrow=nrow, ncol=ncol,
                                   delr=delr,
                                   delc=delc, top=top, botm=botm)
    bas = flopy.modflow.ModflowBas(ms, ifrefm=True)
    assert ms.free_format_input == bas.ifrefm
    ms.free_format_input = False
    assert ms.free_format_input == bas.ifrefm
    ms.free_format_input = True
    bas.ifrefm = False
    assert ms.free_format_input == bas.ifrefm
    bas.ifrefm = True
    assert ms.free_format_input == bas.ifrefm

    ms.model_ws = tpth
    ms.write_input()
    ms1 = flopy.modflow.Modflow.load(ms.namefile, model_ws=ms.model_ws)
    assert ms1.free_format_input == ms.free_format_input
    assert ms1.free_format_input == ms1.bas6.ifrefm
    ms1.free_format_input = False
    assert ms1.free_format_input == ms1.bas6.ifrefm
    bas.ifrefm = False
    assert ms1.free_format_input == ms1.bas6.ifrefm
    bas.ifrefm = True
    assert ms1.free_format_input == ms1.bas6.ifrefm


def test_sr():
    import flopy
    Lx = 100.
    Ly = 100.
    nlay = 1
    nrow = 51
    ncol = 51
    delr = Lx / ncol
    delc = Ly / nrow
    top = 0
    botm = [-1]
    ms = flopy.modflow.Modflow(rotation=20.)
    dis = flopy.modflow.ModflowDis(ms, nlay=nlay, nrow=nrow, ncol=ncol,
                                   delr=delr, delc=delc, top=top, botm=botm)
    bas = flopy.modflow.ModflowBas(ms, ifrefm=True)

    # test instantiation of an empty sr object
    sr = flopy.utils.reference.SpatialReference()

    # test instantiation of SR with xul, yul and no grid
    sr = flopy.utils.reference.SpatialReference(xul=1, yul=1)

    xul, yul = 321., 123.
    sr = flopy.utils.SpatialReference(delr=ms.dis.delr.array,
                                      delc=ms.dis.delc.array, lenuni=3,
                                      xul=xul, yul=yul, rotation=20)

    #txt = 'yul does not approximately equal 100 - ' + \
    #      '(xul, yul) = ({}, {})'.format( ms.sr.yul, ms.sr.yul)
    assert abs(ms.sr.yul - Ly) < 1e-3#, txt
    ms.sr.xul = 111
    assert ms.sr.xul == 111

    # test that transform for arbitrary coordinates
    # is working in same as transform for model grid
    x, y = ms.sr.xcenter, ms.sr.ycenter[0]
    xt, yt = sr.transform(x, y)
    assert np.sum(xt - sr.xcentergrid[0]) < 1e-3
    x, y = ms.sr.xcenter[0], ms.sr.ycenter
    xt, yt = sr.transform(x, y)
    assert np.sum(yt - sr.ycentergrid[:, 0]) < 1e-3

    # test inverse transform
    x0, y0 = 9.99, 2.49
    x1, y1 = sr.transform(x0, y0)
    x2, y2 = sr.transform(x1, y1, inverse=True)
    assert np.abs(x2-x0) < 1e-6
    assert np.abs(y2-y0) < 1e6

    # test input using ul vs ll
    xll, yll = sr.xll, sr.yll
    sr2 = flopy.utils.SpatialReference(delr=ms.dis.delr.array,
                                       delc=ms.dis.delc.array, lenuni=3,
                                       xll=xll, yll=yll, rotation=20)
    assert sr2.xul == sr.xul
    assert sr2.yul == sr.yul
    assert np.array_equal(sr.xcentergrid, sr2.xcentergrid)
    assert np.array_equal(sr.ycentergrid, sr2.ycentergrid)

    ms.sr.lenuni = 1
    assert ms.sr.lenuni == 1

    ms.sr.units = "feet"
    assert ms.sr.units == "feet"

    ms.sr = sr
    assert ms.sr == sr
    assert ms.sr.lenuni != ms.dis.lenuni

    try:
        ms.sr.units = "junk"
    except:
        pass
    else:
        raise Exception("should have failed")

    ms.start_datetime = "1-1-2016"
    assert ms.start_datetime == "1-1-2016"
    assert ms.dis.start_datetime == "1-1-2016"

    ms.model_ws = tpth
    ms.write_input()
    ms1 = flopy.modflow.Modflow.load(ms.namefile, model_ws=ms.model_ws)
    assert ms1.sr == ms.sr
    assert ms1.dis.sr == ms.dis.sr
    assert ms1.start_datetime == ms.start_datetime
    assert ms1.sr.units == ms.sr.units
    assert ms1.dis.lenuni == ms1.sr.lenuni
    #assert ms1.sr.lenuni != sr.lenuni
    ms1.sr = sr
    assert ms1.sr == ms.sr

def test_epsgs():
    # test setting a geographic (lat/lon) coordinate reference
    # (also tests sr.crs parsing of geographic crs info)
    delr = np.ones(10)
    delc = np.ones(10)
    sr = flopy.utils.SpatialReference(delr=delr,
                                      delc=delc,
                                      )
    sr.epsg = 102733
    assert sr.epsg == 102733

    sr.epsg = 4326  # WGS 84
    assert sr.crs.crs['proj'] == 'longlat'
    assert sr.crs.grid_mapping_attribs['grid_mapping_name'] == 'latitude_longitude'

def test_sr_scaling():
    nlay, nrow, ncol = 1, 10, 5
    delr, delc = 250, 500
    xll, yll = 286.80, 29.03

    print(np.__version__)
    # test scaling of length units
    ms2 = flopy.modflow.Modflow()
    dis = flopy.modflow.ModflowDis(ms2, nlay=nlay, nrow=nrow, ncol=ncol,
                                   delr=delr,
                                   delc=delc)
    ms2.sr = flopy.utils.SpatialReference(delr=ms2.dis.delr.array,
                                          delc=ms2.dis.delc.array, lenuni=3,
                                          xll=xll, yll=yll, rotation=0)
    ms2.sr.epsg = 26715
    ms2.dis.export(os.path.join(spth, 'dis2.shp'))
    ms3 = flopy.modflow.Modflow()
    dis = flopy.modflow.ModflowDis(ms3, nlay=nlay, nrow=nrow, ncol=ncol,
                                   delr=delr,
                                   delc=delc)
    ms3.sr = flopy.utils.SpatialReference(delr=ms3.dis.delr.array,
                                          delc=ms2.dis.delc.array, lenuni=2,
                                          length_multiplier=2.,
                                          xll=xll, yll=yll, rotation=0)
    ms3.dis.export(os.path.join(spth, 'dis3.shp'), epsg=26715)

    # check that the origin(s) are maintained
    assert np.array_equal(ms3.sr.get_vertices(nrow - 1, 0)[1],
                          [ms3.sr.xll, ms3.sr.yll])

    assert np.allclose(ms3.sr.get_vertices(nrow - 1, 0)[1],
                       ms2.sr.get_vertices(nrow - 1, 0)[1])

    # check that the upper left corner is computed correctly
    # in this case, length_multiplier overrides the given units
    def check_size(sr):
        xur, yur = sr.get_vertices(0, ncol - 1)[3]
        assert np.abs(xur - (xll + sr.length_multiplier * delr * ncol)) < 1e-4
        assert np.abs(yur - (yll + sr.length_multiplier * delc * nrow)) < 1e-4
    check_size(ms3.sr)

    # run the same tests but with units specified instead of a length multiplier
    ms2 = flopy.modflow.Modflow()
    dis = flopy.modflow.ModflowDis(ms2, nlay=nlay, nrow=nrow, ncol=ncol,
                                   delr=delr, delc=delc,
                                   lenuni=1 # feet; should have no effect on SR
                                   # (model not supplied to SR)
                                   )
    ms2.sr = flopy.utils.SpatialReference(delr=ms2.dis.delr.array,
                                          delc=ms2.dis.delc.array,
                                          lenuni=2, # meters
                                          epsg=26715,  # meters, listed on spatialreference.org
                                          xll=xll, yll=yll, rotation=0)
    assert ms2.sr.model_length_units == 'meters'
    assert ms2.sr.length_multiplier == 1.
    ms2.sr.lenuni = 1 # feet; test dynamic setting
    assert ms2.sr.model_length_units == 'feet'
    check_size(ms2.sr)
    assert ms2.sr.length_multiplier == .3048
    ms2.sr.lenuni = 3 # centimeters
    assert ms2.sr.model_length_units == 'centimeters'
    check_size(ms2.sr)
    assert ms2.sr.length_multiplier == 0.01
    ms2.sr.lenuni = 2 # meters
    check_size(ms2.sr)
    ms2.sr.units = 'meters'
    ms2.sr.proj4_str = '+proj=utm +zone=16 +datum=NAD83 +units=us-ft +no_defs'
    assert ms2.sr.proj4_str == '+proj=utm +zone=16 +datum=NAD83 +units=us-ft +no_defs'
    assert ms2.sr.units == 'feet'
    assert ms2.sr.length_multiplier == 1/.3048
    check_size(ms2.sr)
    ms2.sr.epsg = 6610 # meters, not listed on spatialreference.org but understood by pyproj
    assert ms2.sr.units == 'meters'
    assert ms2.sr.proj4_str is not None
    check_size(ms2.sr)

def test_dynamic_xll_yll():
    nlay, nrow, ncol = 1, 10, 5
    delr, delc = 250, 500
    xll, yll = 286.80, 29.03
    # test scaling of length units
    ms2 = flopy.modflow.Modflow()
    dis = flopy.modflow.ModflowDis(ms2, nlay=nlay, nrow=nrow, ncol=ncol,
                                   delr=delr,
                                   delc=delc)
    sr1 = flopy.utils.SpatialReference(delr=ms2.dis.delr.array,
                                       delc=ms2.dis.delc.array, lenuni=2,
                                       xll=xll, yll=yll, rotation=30)
    xul, yul = sr1.xul, sr1.yul
    sr1.length_multiplier = 1.0 / 3.281
    assert sr1.xll == xll
    assert sr1.yll == yll
    sr2 = flopy.utils.SpatialReference(delr=ms2.dis.delr.array,
                                       delc=ms2.dis.delc.array, lenuni=2,
                                       xul=xul, yul=yul, rotation=30)
    sr2.length_multiplier = 1.0 / 3.281
    assert sr2.xul == xul
    assert sr2.yul == yul

    # test resetting of attributes
    sr3 = flopy.utils.SpatialReference(delr=ms2.dis.delr.array,
                                       delc=ms2.dis.delc.array, lenuni=2,
                                       xll=xll, yll=yll, rotation=30)
    # check that xul, yul and xll, yll are being recomputed
    sr3.xll += 10.
    sr3.yll += 21.
    assert np.abs(sr3.xul - (xul + 10.)) < 1e-6
    assert np.abs(sr3.yul - (yul + 21.)) < 1e-6
    sr4 = flopy.utils.SpatialReference(delr=ms2.dis.delr.array,
                                       delc=ms2.dis.delc.array, lenuni=2,
                                       xul=xul, yul=yul, rotation=30)
    assert sr4.origin_loc == 'ul'
    sr4.xul += 10.
    sr4.yul += 21.
    assert np.abs(sr4.xll - (xll + 10.)) < 1e-6
    assert np.abs(sr4.yll - (yll + 21.)) < 1e-6
    sr4.rotation = 0.
    assert np.abs(sr4.xul - (xul + 10.)) < 1e-6 # these shouldn't move because ul has priority
    assert np.abs(sr4.yul - (yul + 21.)) < 1e-6
    assert np.abs(sr4.xll - sr4.xul) < 1e-6
    assert np.abs(sr4.yll - (sr4.yul - sr4.yedge[0])) < 1e-6
    sr4.xll = 0.
    sr4.yll = 10.
    assert sr4.origin_loc == 'll'
    assert sr4.xul == 0.
    assert sr4.yul == sr4.yedge[0] + 10.
    sr4.xul = xul
    sr4.yul = yul
    assert sr4.origin_loc == 'ul'
    sr4.rotation = 30.
    assert np.abs(sr4.xll - xll) < 1e-6
    assert np.abs(sr4.yll - yll) < 1e-6

    sr5 = flopy.utils.SpatialReference(delr=ms2.dis.delr.array,
                                       delc=ms2.dis.delc.array, lenuni=2,
                                       xll=xll, yll=yll,
                                       rotation=0, epsg=26915)
    sr5.lenuni = 1
    assert sr5.length_multiplier == .3048
    assert sr5.yul == sr5.yll + sr5.yedge[0] * sr5.length_multiplier
    sr5.lenuni = 2
    assert sr5.length_multiplier == 1.
    assert sr5.yul == sr5.yll + sr5.yedge[0]
    sr5.proj4_str = '+proj=utm +zone=16 +datum=NAD83 +units=us-ft +no_defs'
    assert sr5.units == 'feet'
    assert sr5.length_multiplier == 1/.3048

def test_namfile_readwrite():
    nlay, nrow, ncol = 1, 30, 5
    delr, delc = 250, 500
    xll, yll = 272300, 5086000
    fm = flopy.modflow
    m = fm.Modflow(modelname='junk', model_ws=os.path.join('temp', 't007'))
    dis = fm.ModflowDis(m, nlay=nlay, nrow=nrow, ncol=ncol, delr=delr,
                        delc=delc)
    m.sr = flopy.utils.SpatialReference(delr=m.dis.delr.array,
                                        delc=m.dis.delc.array, lenuni=3,
                                        length_multiplier=.3048,
                                        xll=xll, yll=yll, rotation=30)

    # test reading and writing of SR information to namfile
    m.write_input()
    m2 = fm.Modflow.load('junk.nam', model_ws=os.path.join('temp', 't007'))
    assert abs(m2.sr.xll - xll) < 1e-2
    assert abs(m2.sr.yll - yll) < 1e-2
    assert m2.sr.rotation == 30
    assert abs(m2.sr.length_multiplier - .3048) < 1e-10

    model_ws = os.path.join("..", "examples", "data", "freyberg_multilayer_transient")
    ml = flopy.modflow.Modflow.load("freyberg.nam", model_ws=model_ws, verbose=False,
                                    check=False, exe_name="mfnwt")
    assert ml.sr.xul == 619653
    assert ml.sr.yul == 3353277
    assert ml.sr.rotation == 15.

def test_read_usgs_model_reference():
    nlay, nrow, ncol = 1, 30, 5
    delr, delc = 250, 500
    #xll, yll = 272300, 5086000
    model_ws = os.path.join('temp', 't007')
    mrf = os.path.join(model_ws, 'usgs.model.reference')
    shutil.copy('../examples/data/usgs.model.reference', mrf)
    fm = flopy.modflow
    m = fm.Modflow(modelname='junk', model_ws=model_ws)
    # feet and days
    dis = fm.ModflowDis(m, nlay=nlay, nrow=nrow, ncol=ncol, delr=delr,
                        delc=delc, lenuni=1, itmuni=4)
    m.write_input()

    # test reading of SR information from usgs.model.reference
    m2 = fm.Modflow.load('junk.nam', model_ws=os.path.join('temp', 't007'))
    from flopy.utils.reference import SpatialReference
    d = SpatialReference.read_usgs_model_reference_file(mrf)
    assert m2.sr.xul == d['xul']
    assert m2.sr.yul == d['yul']
    assert m2.sr.rotation == d['rotation']
    assert m2.sr.lenuni == d['lenuni']
    assert m2.sr.epsg == d['epsg']

    # test reading non-default units from usgs.model.reference
    shutil.copy(mrf, mrf+'_copy')
    with open(mrf+'_copy') as src:
        with open(mrf, 'w') as dst:
            for line in src:
                if 'time_unit' in line:
                    line = line.replace('days', 'seconds')
                elif 'length_units' in line:
                    line = line.replace('feet', 'meters')
                dst.write(line)
    m2 = fm.Modflow.load('junk.nam', model_ws=os.path.join('temp', 't007'))
    assert m2.tr.itmuni == 1
    assert m2.sr.lenuni == 2
    # have to delete this, otherwise it will mess up other tests
    to_del = glob.glob(mrf + '*')
    for f in to_del:
        if os.path.exists(f):
            os.remove(os.path.join(f))
    assert True


def test_rotation():
    m = flopy.modflow.Modflow(rotation=20.)
    dis = flopy.modflow.ModflowDis(m, nlay=1, nrow=40, ncol=20,
                                   delr=250.,
                                   delc=250., top=10, botm=0)
    xul, yul = 500000, 2934000
    m.sr = flopy.utils.SpatialReference(delr=m.dis.delr.array,
                                        delc=m.dis.delc.array,
                                        xul=xul, yul=yul, rotation=45.)
    xll, yll = m.sr.xll, m.sr.yll
    assert np.abs(m.dis.sr.xgrid[0, 0] - xul) < 1e-4
    assert np.abs(m.dis.sr.ygrid[0, 0] - yul) < 1e-4
    m.sr = flopy.utils.SpatialReference(delr=m.dis.delr.array,
                                        delc=m.dis.delc.array,
                                        xul=xul, yul=yul, rotation=-45.)
    assert m.dis.sr.xgrid[0, 0] == xul
    assert m.dis.sr.ygrid[0, 0] == yul
    xll2, yll2 = m.sr.xll, m.sr.yll
    m.sr = flopy.utils.SpatialReference(delr=m.dis.delr.array,
                                        delc=m.dis.delc.array,
                                        xll=xll2, yll=yll2, rotation=-45.)
    assert m.dis.sr.xgrid[0, 0] == xul
    assert m.dis.sr.ygrid[0, 0] == yul
    m.sr = flopy.utils.SpatialReference(delr=m.dis.delr.array,
                                        delc=m.dis.delc.array,
                                        xll=xll, yll=yll, rotation=45.)
    assert m.dis.sr.xgrid[0, 0] == xul
    assert m.dis.sr.ygrid[0, 0] == yul


def test_sr_with_Map():
    import matplotlib.pyplot as plt
    m = flopy.modflow.Modflow(rotation=20.)
    dis = flopy.modflow.ModflowDis(m, nlay=1, nrow=40, ncol=20,
                                   delr=250.,
                                   delc=250., top=10, botm=0)
    # transformation assigned by arguments
    xul, yul, rotation = 500000., 2934000., 45.
    modelmap = flopy.plot.ModelMap(model=m, xul=xul, yul=yul,
                                   rotation=rotation)
    lc = modelmap.plot_grid()
    xll, yll = modelmap.sr.xll, modelmap.sr.yll
    plt.close()

    def check_vertices():
        xllp, yllp = lc._paths[0].vertices[0]
        xulp, yulp = lc._paths[0].vertices[1]
        assert np.abs(xllp - xll) < 1e-6
        assert np.abs(yllp - yll) < 1e-6
        assert np.abs(xulp - xul) < 1e-6
        assert np.abs(yulp - yul) < 1e-6

    check_vertices()

    modelmap = flopy.plot.ModelMap(model=m, xll=xll, yll=yll,
                                   rotation=rotation)
    lc = modelmap.plot_grid()
    check_vertices()
    plt.close()

    # transformation in m.sr
    sr = flopy.utils.SpatialReference(delr=m.dis.delr.array,
                                      delc=m.dis.delc.array,
                                      xll=xll, yll=yll, rotation=rotation)
    m.sr = copy.deepcopy(sr)
    modelmap = flopy.plot.ModelMap(model=m)
    lc = modelmap.plot_grid()
    check_vertices()
    plt.close()

    # transformation assign from sr instance
    m.sr._reset()
    m.sr.set_spatialreference()
    modelmap = flopy.plot.ModelMap(model=m, sr=sr)
    lc = modelmap.plot_grid()
    check_vertices()
    plt.close()

    # test plotting of line with specification of xul, yul in Dis/Model Map
    mf = flopy.modflow.Modflow()

    # Model domain and grid definition
    dis = flopy.modflow.ModflowDis(mf, nlay=1, nrow=10, ncol=20, delr=1., delc=1., xul=100, yul=210)
    #fig, ax = plt.subplots()
    verts = [[101., 201.], [119., 209.]]
    modelxsect = flopy.plot.ModelCrossSection(model=mf, line={'line': verts},
                                              xul=mf.dis.sr.xul, yul=mf.dis.sr.yul)
    linecollection = modelxsect.plot_grid()
    plt.close()

def test_get_vertices():
    m = flopy.modflow.Modflow(rotation=20.)
    nrow, ncol = 40, 20
    dis = flopy.modflow.ModflowDis(m, nlay=1, nrow=nrow, ncol=ncol,
                                   delr=250.,
                                   delc=250., top=10, botm=0)
    xul, yul = 500000, 2934000
    m.sr = flopy.utils.SpatialReference(delr=m.dis.delr.array,
                                        delc=m.dis.delc.array,
                                        xul=xul, yul=yul, rotation=45.)
    a1 = np.array(m.sr.vertices)
    j = np.array(list(range(ncol)) * nrow)
    i = np.array(sorted(list(range(nrow)) * ncol))
    a2 = np.array(m.sr.get_vertices(i, j))
    assert np.array_equal(a1, a2)

def test_get_rc_from_node_coordinates():
    m = flopy.modflow.Modflow(rotation=20.)
    nrow, ncol = 10, 10
    dis = flopy.modflow.ModflowDis(m, nlay=1, nrow=nrow, ncol=ncol,
                                   delr=100.,
                                   delc=100., top=10, botm=0)
    r, c = m.dis.get_rc_from_node_coordinates([50., 110.], [50., 220.])
    assert np.array_equal(r, np.array([9, 7]))
    assert np.array_equal(c, np.array([0, 1]))

def test_netcdf_classmethods():
    import os
    import flopy

    # Do not fail if netCDF4 not installed
    try:
        import netCDF4
        import pyproj
    except:
        return

    nam_file = "freyberg.nam"
    model_ws = os.path.join('..', 'examples', 'data',
                            'freyberg_multilayer_transient')
    ml = flopy.modflow.Modflow.load(nam_file, model_ws=model_ws, check=False,
                                    verbose=True, load_only=[])

    f = ml.export(os.path.join(npth, "freyberg.nc"))
    v1_set = set(f.nc.variables.keys())
    fnc = os.path.join(npth, "freyberg.new.nc")
    new_f = flopy.export.NetCdf.zeros_like(f, output_filename=fnc)
    v2_set = set(new_f.nc.variables.keys())
    diff = v1_set.symmetric_difference(v2_set)
    assert len(diff) == 0, str(diff)

# def test_netcdf_overloads():
#     import os
#     import flopy
#     nam_file = "freyberg.nam"
#     model_ws = os.path.join('..', 'examples', 'data', 'freyberg_multilayer_transient')
#     ml = flopy.modflow.Modflow.load(nam_file,model_ws=model_ws,check=False,
#                                     verbose=False,load_only=[])
#
#     f = ml.export(os.path.join("temp","freyberg.nc"))
#     fzero = flopy.export.NetCdf.zeros_like(f)
#     assert fzero.nc.variables["model_top"][:].sum() == 0
#     print(f.nc.variables["model_top"][0,:])
#     fplus1 = f + 1
#     assert fplus1.nc.variables["model_top"][0,0] == f.nc.variables["model_top"][0,0] + 1
#     assert (f + fplus1).nc.variables["model_top"][0,0] ==\
#            f.nc.variables["model_top"][0,0] + \
#            fplus1.nc.variables["model_top"][0,0]
#
#     fminus1 = f - 1
#     assert fminus1.nc.variables["model_top"][0,0] == f.nc.variables["model_top"][0,0] - 1
#     assert (f - fminus1).nc.variables["model_top"][0,0]==\
#            f.nc.variables["model_top"][0,0] - \
#            fminus1.nc.variables["model_top"][0,0]
#
#     ftimes2 = f * 2
#     assert ftimes2.nc.variables["model_top"][0,0] == f.nc.variables["model_top"][0,0] * 2
#     assert (f * ftimes2).nc.variables["model_top"][0,0] ==\
#             f.nc.variables["model_top"][0,0] * \
#            ftimes2.nc.variables["model_top"][0,0]
#
#     fdiv2 = f / 2
#     assert fdiv2.nc.variables["model_top"][0,0] == f.nc.variables["model_top"][0,0] / 2
#     assert (f / fdiv2).nc.variables["model_top"][0,0] == \
#          f.nc.variables["model_top"][0,0] / \
#            fdiv2.nc.variables["model_top"][0,0]
#
#     assert f.nc.variables["ibound"][0,0,0] == 1
def test_wkt_parse():
    """Test parsing of Coordinate Reference System parameters
    from well-known-text in .prj files."""

    from flopy.utils.reference import crs

    prjs = glob.glob('../examples/data/prj_test/*')

    for prj in prjs:
        with open(prj) as src:
            wkttxt = src.read()
            wkttxt = wkttxt.replace("'", '"')
        if len(wkttxt) > 0 and 'projcs' in wkttxt.lower():
            crsobj = crs(esri_wkt=wkttxt)
            geocs_params = ['wktstr', 'geogcs', 'datum', 'spheriod_name',
                            'semi_major_axis', 'inverse_flattening',
                            'primem', 'gcs_unit']
            for k in geocs_params:
                assert crsobj.__dict__[k] is not None
            projcs_params = [k for k in crsobj.__dict__
                             if k not in geocs_params]
            if crsobj.projcs is not None:
                for k in projcs_params:
                    if k in wkttxt.lower():
                        assert crsobj.__dict__[k] is not None

def test_shapefile_ibound():
    import os
    import flopy
    try:
        import shapefile
    except:
        return

    shape_name = os.path.join(spth, "test.shp")
    nam_file = "freyberg.nam"
    model_ws = os.path.join('..', 'examples', 'data',
                            'freyberg_multilayer_transient')
    ml = flopy.modflow.Modflow.load(nam_file, model_ws=model_ws, check=False,
                                    verbose=True, load_only=[])
    ml.export(shape_name)
    shp = shapefile.Reader(shape_name)
    field_names = [item[0] for item in shp.fields][1:]
    ib_idx = field_names.index("ibound_001")
    txt = "should be int instead of {0}".format(type(shp.record(0)[ib_idx]))
    assert type(shp.record(0)[ib_idx]) == int, txt


def test_shapefile():
    for namfile in namfiles:
        yield export_shapefile, namfile
    return

def test_netcdf():
    for namfile in namfiles:
        yield export_netcdf, namfile

    return


def build_netcdf():
    for namfile in namfiles:
        export_netcdf(namfile)
    return


def build_sfr_netcdf():
    namfile = 'testsfr2.nam'
    export_netcdf(namfile)
    return


if __name__ == '__main__':
    #test_shapefile()
    # test_shapefile_ibound()
    # test_netcdf_overloads()
    #test_netcdf_classmethods()
    # build_netcdf()
    # build_sfr_netcdf()
    #test_sr()
    #test_mbase_sr()
    #test_rotation()
    #test_sr_with_Map()
    #test_epsgs()
    #test_sr_scaling()
    #test_read_usgs_model_reference()
    #test_dynamic_xll_yll()
    #test_namfile_readwrite()
    # test_free_format_flag()
    #test_get_vertices()
    #test_export_output()
    #for namfile in namfiles:
    # for namfile in ["fhb.nam"]:
    # export_netcdf(namfile)
<<<<<<< HEAD
    #test_freyberg_export()
    #test_export_array()
    test_write_shapefile()
=======
    # test_freyberg_export()
    test_export_array()
    #test_write_shapefile()
>>>>>>> 50ac7f2c
    #test_wkt_parse()
    #test_get_rc_from_node_coordinates()
    pass<|MERGE_RESOLUTION|>--- conflicted
+++ resolved
@@ -954,15 +954,9 @@
     #for namfile in namfiles:
     # for namfile in ["fhb.nam"]:
     # export_netcdf(namfile)
-<<<<<<< HEAD
-    #test_freyberg_export()
-    #test_export_array()
-    test_write_shapefile()
-=======
     # test_freyberg_export()
     test_export_array()
     #test_write_shapefile()
->>>>>>> 50ac7f2c
     #test_wkt_parse()
     #test_get_rc_from_node_coordinates()
     pass