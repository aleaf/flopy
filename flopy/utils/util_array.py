"""
util_array module.  Contains the util_2d, util_3d and transient_2d classes.
 These classes encapsulate modflow-style array inputs away
 from the individual packages.  The end-user should not need to
 instantiate these classes directly.

"""
from __future__ import division, print_function
# from future.utils import with_metaclass

import os
import shutil
import copy
import numpy as np
import flopy.utils
from flopy.utils.binaryfile import BinaryHeader

VERBOSE = False


def decode_fortran_descriptor(fd):
    # strip off any quotes around format string
    fd = fd.replace("'", "")
    fd = fd.replace('"', '')
    # strip off '(' and ')'
    fd = fd.strip()[1:-1]
    if str('FREE') in str(fd.upper()):
        return 'free', None, None, None
    elif str('BINARY') in str(fd.upper()):
        return 'binary', None, None, None
    if str('.') in str(fd):
        raw = fd.split('.')
        decimal = int(raw[1])
    else:
        raw = [fd]
        decimal = None
    fmts = ['I', 'G', 'E', 'F']
    raw = raw[0].upper()
    for fmt in fmts:
        if fmt in raw:
            raw = raw.split(fmt)
            # '(F9.0)' will return raw = ['', '9']
            #  try and except will catch this
            try:
                npl = int(raw[0])
                width = int(raw[1])
            except:
                npl = 1
                width = int(raw[1])
            if fmt == 'G':
                fmt = 'E'
            return npl, fmt, width, decimal
    raise Exception('Unrecognized format type: ' +
                    str(fd) + ' looking for: ' + str(fmts))


def build_fortran_desciptor(npl, fmt, width, decimal):
    fd = '(' + str(npl) + fmt + str(width)
    if decimal is not None:
        fd += '.' + str(decimal) + ')'
    else:
        fd += ')'
    return fd


def build_python_descriptor(npl, fmt, width, decimal):
    if fmt.upper() == 'I':
        fmt = 'd'
    pd = '{0:' + str(width)
    if decimal is not None:
        pd += '.' + str(decimal) + fmt + '}'
    else:
        pd += fmt + '}'
    return pd


def read1d(f, a):
    """
    Fill the 1d array, a, with the correct number of values.  Required in
    case lpf 1d arrays (chani, layvka, etc) extend over more than one line

    """
    values = []
    while True:
        line = f.readline()
        t = line.strip().split()
        values = values + t
        if len(values) >= a.shape[0]:
            break
    a[:] = np.array(values[0:a.shape[0]], dtype=a.dtype)
    return a


def array2string(a, fmt_tup):
    """
    Converts a 1D or 2D array into a string
    Input:
        a: array
        fmt_tup = (npl,fmt_str)
        fmt_str: format string
        npl: number of numbers per line
    Output:
        s: string representation of the array
    """

    aa = np.atleast_2d(a)
    nr, nc = np.shape(aa)[0:2]
    #print 'nr = %d, nc = %d\n' % (nr, nc)
    npl = fmt_tup[0]
    fmt_str = fmt_tup[1]
    # hack for binary - no fmt given
    if fmt_str == None:
        fmt_str = '{0:15.6G}'
        npl = aa.shape[1]
    s = ''
    for r in range(nr):
        for c in range(nc):
            # fix for numpy 1.6 bug
            if aa.dtype == 'float32':
                s = s + (fmt_str.format(float(aa[r, c])))
            else:
                s = s + (fmt_str.format(aa[r, c]))
            if ((c + 1) % npl == 0) or (c == (nc - 1)):
                s += '\n'
    return s


def cast2dict(value):
    """
    Converts scalar or list to dictionary keyed on kper that
    can be used with the transient_2d class.
    """
    # If already a dictionary return
    if (isinstance(value, dict)):
        return value

    # If value is a scalar or a single numpy array convert to a list
    if (np.isscalar(value) or isinstance(value, np.ndarray)):
        value = [value]

    rv = {}
    # Convert list to dictionary
    if (isinstance(value, list)):
        for kper, a in enumerate(value):
            rv[kper] = a
    else:
        raise Exception("cast2dict error: value type not " +
                        " recognized: " + str(type(value)))

    return rv


def u3d_like(model, other):
    u3d = copy.deepcopy(other)
    u3d.model = model
    for i, u2d in enumerate(u3d.util_2ds):
        u3d.util_2ds[i].model = model

    return u3d


def u2d_like(model, other):
    u2d = copy.deepcopy(other)
    u2d.model = model
    return u2d


def new_u2d(old_util2d, value):
    new_util2d = util_2d(old_util2d.model, old_util2d.shape, old_util2d.dtype,
                         value, old_util2d.name, old_util2d.fmtin,
                         old_util2d.cnstnt, old_util2d.iprn,
                         old_util2d.ext_filename, old_util2d.locat,
                         old_util2d.bin)
    return new_util2d


# class meta_interceptor(type):
#     """
#     meta class to catch existing instances of util_2d,
#     transient_2d and util_3d to prevent re-instantiating them.
#     a lot of python trickery here...
#     """
#     def __call__(cls, *args, **kwds):
#         for a in args:
#             if isinstance(a, util_2d) or isinstance(a, util_3d):
#                 return a
#         return type.__call__(cls, *args, **kwds)


#class util_3d((with_metaclass(meta_interceptor, object))):
class util_3d(object):
    """
    util_3d class for handling 3-D model arrays.  just a thin wrapper around
        util_2d

    Parameters
    ----------
    model : model object
        The model object (of type :class:`flopy.modflow.mf.Modflow`) to which
        this package will be added.
    shape : length 3 tuple
        shape of the 3-D array, typically (nlay,nrow,ncol)
    dtype : [np.int,np.float32,np.bool]
        the type of the data
    value : variable
        the data to be assigned to the 3-D array.
        can be a scalar, list, or ndarray
    name : string
        name of the property, used for writing comments to input files
    fmtin : string
        modflow fmtin variable (optional).  (the default is None)
    cnstnt : string
        modflow cnstnt variable (optional) (the default is 1.0)
    iprn : int
        modflow iprn variable (optional) (the default is -1)
    locat : int
        modflow locat variable (optional) (the default is None).  If the model
        instance does not support free format and the
        external flag is not set and the value is a simple scalar,
        then locat must be explicitly passed as it is the unit number
        to read the array from
    ext_filename : string
        the external filename to write the array representation to
        (optional) (the default is None) .
        If type(value) is a string and is an accessible filename, the
        ext_filename is reset to value.
    bin : bool
        flag to control writing external arrays as binary (optional)
        (the defaut is False)

    Attributes
    ----------
    array : np.ndarray
        the array representation of the 3-D object


    Methods
    -------
    get_file_entry : string
        get the model input file string including the control record for the
        entire 3-D property

    See Also
    --------

    Notes
    -----

    Examples
    --------

    """

    def __init__(self, model, shape, dtype, value, name,
                 fmtin=None, cnstnt=1.0, iprn=-1, locat=None, ext_unit_dict=None):
        """
        3-D wrapper from util_2d - shape must be 3-D
        """
        if isinstance(value, util_3d):
            for attr in value.__dict__.items():
                setattr(self, attr[0], attr[1])
            return
        assert len(shape) == 3, 'util_3d:shape attribute must be length 3'
        self.model = model
        self.shape = shape
        self.dtype = dtype
        self.__value = value
        if isinstance(name, list):
            self.name = name
        else:
            t = []
            for k in range(shape[0]):
                t.append(name)
            self.name = t
        self.name_base = []
        for k in range(shape[0]):
            if 'Layer' not in self.name[k]:
                self.name_base.append(self.name[k] + ' Layer ')
            else:
                self.name_base.append(self.name[k])
        self.fmtin = fmtin
        self.cnstnt = cnstnt
        self.iprn = iprn
        self.locat = locat
        if model.external_path is not None:
            self.ext_filename_base = []
            for k in range(shape[0]):
                self.ext_filename_base.append(os.path.join(model.external_path,
                                                           self.name_base[k].replace(' ', '_')))
        self.util_2ds = self.build_2d_instances()


    def __setitem__(self, k, value):
        if isinstance(k, int):
            assert k in range(0, self.shape[0]), "util_3d error: k not in range nlay"
            self.util_2ds[k] = new_u2d(self.util_2ds[k], value)
        else:
            raise NotImplementedError("util_3d doesn't support setitem indices" + str(k))


    def to_shapefile(self, filename):
        """
        Export 3-D model data to shapefile (polygons).  Adds an
            attribute for each util_2d in self.u2ds

        Parameters
        ----------
        filename : str
            Shapefile name to write

        Returns
        ----------
        None

        See Also
        --------

        Notes
        -----

        Examples
        --------
        >>> import flopy
        >>> ml = flopy.modflow.Modflow.load('test.nam')
        >>> ml.lpf.hk.to_shapefile('test_hk.shp')
        """

        from flopy.utils.flopy_io import write_grid_shapefile, shape_attr_name

        array_dict = {}
        for ilay in range(self.model.nlay):
            u2d = self[ilay]
            name = '{}_{:03d}'.format(shape_attr_name(u2d.name), ilay+1)
            array_dict[name] = u2d.array
        write_grid_shapefile(filename, self.model.dis.sr,
                             array_dict)


    def plot(self, filename_base=None, file_extension=None, mflay=None,
             fignum=None, **kwargs):
        """
        Plot 3-D model input data

        Parameters
        ----------
        filename_base : str
            Base file name that will be used to automatically generate file
            names for output image files. Plots will be exported as image
            files if file_name_base is not None. (default is None)
        file_extension : str
            Valid matplotlib.pyplot file extension for savefig(). Only used
            if filename_base is not None. (default is 'png')
        mflay : int
            MODFLOW zero-based layer number to return.  If None, then all
            all layers will be included. (default is None)
        **kwargs : dict
            axes : list of matplotlib.pyplot.axis
                List of matplotlib.pyplot.axis that will be used to plot
                data for each layer. If axes=None axes will be generated.
                (default is None)
            pcolor : bool
                Boolean used to determine if matplotlib.pyplot.pcolormesh
                plot will be plotted. (default is True)
            colorbar : bool
                Boolean used to determine if a color bar will be added to
                the matplotlib.pyplot.pcolormesh. Only used if pcolor=True.
                (default is False)
            inactive : bool
                Boolean used to determine if a black overlay in inactive
                cells in a layer will be displayed. (default is True)
            contour : bool
                Boolean used to determine if matplotlib.pyplot.contour
                plot will be plotted. (default is False)
            clabel : bool
                Boolean used to determine if matplotlib.pyplot.clabel
                will be plotted. Only used if contour=True. (default is False)
            grid : bool
                Boolean used to determine if the model grid will be plotted
                on the figure. (default is False)
            masked_values : list
                List of unique values to be excluded from the plot.

        Returns
        ----------
        out : list
            Empty list is returned if filename_base is not None. Otherwise
            a list of matplotlib.pyplot.axis is returned.

        See Also
        --------

        Notes
        -----

        Examples
        --------
        >>> import flopy
        >>> ml = flopy.modflow.Modflow.load('test.nam')
        >>> ml.lpf.hk.plot()
        
        """
        import flopy.plot.plotutil as pu


        if file_extension is not None:
            fext = file_extension
        else:
            fext = 'png'

        names = ['{} layer {}'.format(self.name[k], k + 1) for k in range(self.shape[0])]

        filenames = None
        if filename_base is not None:
            if mflay is not None:
                i0 = int(mflay)
                if i0 + 1 >= self.shape[0]:
                    i0 = self.shape[0] - 1
                i1 = i0 + 1
            else:
                i0 = 0
                i1 = self.shape[0]
            # build filenames
            filenames = ['{}_{}_Layer{}.{}'.format(filename_base, self.name[k],
                                                   k + 1, fext) for k in range(i0, i1)]

        return pu._plot_array_helper(self.array, self.model,
                                     names=names, filenames=filenames,
                                     mflay=mflay, fignum=fignum, **kwargs)


    def __getitem__(self, k):
        if isinstance(k, int):
            return self.util_2ds[k]
        elif len(k) == 3:
            return self.array[k[0], k[1], k[2]]
        else:
            raise Exception("util_3d error: unsupported indices:" + str(k))

    def get_file_entry(self):
        s = ''
        for u2d in self.util_2ds:
            s += u2d.get_file_entry()
        return s

    def get_value(self):
        value = []
        for u2d in self.util_2ds:
            value.append(u2d.get_value())
        return value

    @property
    def array(self):
        a = np.empty((self.shape), dtype=self.dtype)
        #for i,u2d in self.uds:
        for i, u2d in enumerate(self.util_2ds):
            a[i] = u2d.array
        return a

    def build_2d_instances(self):
        u2ds = []
        # if value is not enumerable, then make a list of something
        if not isinstance(self.__value, list) \
                and not isinstance(self.__value, np.ndarray):
            self.__value = [self.__value] * self.shape[0]

        # if this is a list or 1-D array with constant values per layer
        if isinstance(self.__value, list) \
                or (isinstance(self.__value, np.ndarray)
                    and (self.__value.ndim == 1)):

            assert len(self.__value) == self.shape[0], \
                'length of 3d enumerable:' + str(len(self.__value)) + \
                ' != to shape[0]:' + str(self.shape[0])

            for i, item in enumerate(self.__value):
                if isinstance(item, util_2d):
                    u2ds.append(item)
                else:
                    name = self.name_base[i] + str(i + 1)
                    ext_filename = None
                    if self.model.external_path is not None:
                        ext_filename = self.ext_filename_base[i] + str(i + 1) + \
                                       '.ref'
                    u2d = util_2d(self.model, self.shape[1:], self.dtype, item,
                                  fmtin=self.fmtin, name=name, ext_filename=ext_filename,
                                  locat=self.locat)
                    u2ds.append(u2d)

        elif isinstance(self.__value, np.ndarray):
            # if an array of shape nrow,ncol was passed, tile it out for each layer
            if self.__value.shape[0] != self.shape[0]:
                if self.__value.shape == (self.shape[1], self.shape[2]):
                    self.__value = [self.__value] * self.shape[0]
                else:
                    raise Exception('value shape[0] != to self.shape[0] and' +
                                    'value.shape[[1,2]] != self.shape[[1,2]]' +
                                    str(self.__value.shape) + ' ' + str(self.shape))
            for i, a in enumerate(self.__value):
                a = np.atleast_2d(a)
                ext_filename = None
                name = self.name_base[i] + str(i + 1)
                if self.model.external_path is not None:
                    ext_filename = self.ext_filename_base[i] + str(i + 1) + '.ref'
                u2d = util_2d(self.model, self.shape[1:], self.dtype, a,
                              fmtin=self.fmtin, name=name, ext_filename=ext_filename,
                              locat=self.locat)
                u2ds.append(u2d)

        else:
            raise Exception('util_array_3d: value attribute must be list ' +
                            ' or ndarray, not' + str(type(self.__value)))
        return u2ds

    @staticmethod
    def load(f_handle, model, shape, dtype, name, ext_unit_dict=None):
        assert len(shape) == 3, 'util_3d:shape attribute must be length 3'
        nlay, nrow, ncol = shape
        u2ds = []
        for k in range(nlay):
            u2d = util_2d.load(f_handle, model, (nrow, ncol), dtype, name,
                               ext_unit_dict=ext_unit_dict)
            u2ds.append(u2d)
        u3d = util_3d(model, shape, dtype, u2ds, name)
        return u3d


    def __mul__(self, other):
        if np.isscalar(other):
            new_u2ds = []
            for u2d in self.util_2ds:
                new_u2ds.append(u2d * other)
            return util_3d(self.model, self.shape, self.dtype, new_u2ds,
                           self.name, self.fmtin, self.cnstnt, self.iprn,
                           self.locat)
        elif isinstance(other, list):
            assert len(other) == self.shape[0]
            new_u2ds = []
            for i in range(self.shape[0]):
                new_u2ds.append(u2d * other)
            return util_3d(self.model, self.shape, self.dtype, new_u2ds,
                           self.name, self.fmtin, self.cnstnt, self.iprn,
                           self.locat)


#class transient_2d((with_metaclass(meta_interceptor, object))):
class transient_2d(object):
    """
    transient_2d class for handling time-dependent 2-D model arrays.
    just a thin wrapper around util_2d

    Parameters
    ----------
    model : model object
        The model object (of type :class:`flopy.modflow.mf.Modflow`) to which
        this package will be added.
    shape : length 2 tuple
        shape of the 2-D transient arrays, typically (nrow,ncol)
    dtype : [np.int,np.float32,np.bool]
        the type of the data
    value : variable
        the data to be assigned to the 2-D arrays. Typically a dict
        of {kper:value}, where kper is the zero-based stress period
        to assign a value to.  Value should be cast-able to util_2d instance
        can be a scalar, list, or ndarray is the array value is constant in
        time.
    name : string
        name of the property, used for writing comments to input files
    fmtin : string
        modflow fmtin variable (optional).  (the default is None)
    cnstnt : string
        modflow cnstnt variable (optional) (the default is 1.0)
    iprn : int
        modflow iprn variable (optional) (the default is -1)
    locat : int
        modflow locat variable (optional) (the default is None).  If the model
        instance does not support free format and the
        external flag is not set and the value is a simple scalar,
        then locat must be explicitly passed as it is the unit number
         to read the array from
    ext_filename : string
        the external filename to write the array representation to
        (optional) (the default is None) .
        If type(value) is a string and is an accessible filename,
        the ext_filename is reset to value.
    bin : bool
        flag to control writing external arrays as binary (optional)
        (the default is False)

    Attributes
    ----------
    transient_2ds : dict{kper:util_2d}
        the transient sequence of util_2d objects

    Methods
    -------
    get_kper_entry : (itmp,string)
        get the itmp value and the util_2d file entry of the value in
        transient_2ds in bin kper.  if kper < min(transient_2d.keys()),
        return (1,zero_entry<util_2d>).  If kper > < min(transient_2d.keys()),
        but is not found in transient_2d.keys(), return (-1,'')

    See Also
    --------

    Notes
    -----

    Examples
    --------

    """

    def __init__(self, model, shape, dtype, value, name=None, fmtin=None,
                 cnstnt=1.0, iprn=-1, ext_filename=None, locat=None, bin=False):

        if isinstance(value, transient_2d):
            for attr in value.__dict__.items():
                setattr(self, attr[0], attr[1])
            return

        self.model = model
        assert len(shape) == 2, "transient_2d error: shape arg must be " + \
                                "length two (nrow, ncol), not " + \
                                str(shape)
        self.shape = shape
        self.dtype = dtype
        self.__value = value
        self.name_base = name
        self.fmtin = fmtin
        self.cnstst = cnstnt
        self.iprn = iprn
        self.locat = locat
        if model.external_path != None:
            self.ext_filename_base = \
                os.path.join(model.external_path,
                             self.name_base.replace(' ', '_'))
        self.transient_2ds = self.build_transient_sequence()

    def get_zero_2d(self, kper):
        name = self.name_base + str(kper + 1) + '(filled zero)'
        return util_2d(self.model, self.shape,
                       self.dtype, 0.0, name=name).get_file_entry()


    def to_shapefile(self, filename):
        """
        Export transient 2D data to a shapefile (as polygons). Adds an 
            attribute for each unique util_2d instance in self.data

        Parameters
        ----------
        filename : str
            Shapefile name to write

        Returns
        ----------
        None

        See Also
        --------

        Notes
        -----

        Examples
        --------
        >>> import flopy
        >>> ml = flopy.modflow.Modflow.load('test.nam')
        >>> ml.rch.rech.as_shapefile('test_rech.shp')
        """
        from flopy.utils.flopy_io import write_grid_shapefile, shape_attr_name

        array_dict = {}
        for kper in range(self.model.nper):
            u2d = self[kper]
            name = '{}_{:03d}'.format(shape_attr_name(u2d.name), kper+1)
            array_dict[name] = u2d.array
        write_grid_shapefile(filename, self.model.dis.sr, array_dict)


    def plot(self, filename_base=None, file_extension=None, **kwargs):
        """
        Plot transient 2-D model input data

        Parameters
        ----------
        filename_base : str
            Base file name that will be used to automatically generate file
            names for output image files. Plots will be exported as image
            files if file_name_base is not None. (default is None)
        file_extension : str
            Valid matplotlib.pyplot file extension for savefig(). Only used
            if filename_base is not None. (default is 'png')
        **kwargs : dict
            axes : list of matplotlib.pyplot.axis
                List of matplotlib.pyplot.axis that will be used to plot
                data for each layer. If axes=None axes will be generated.
                (default is None)
            pcolor : bool
                Boolean used to determine if matplotlib.pyplot.pcolormesh
                plot will be plotted. (default is True)
            colorbar : bool
                Boolean used to determine if a color bar will be added to
                the matplotlib.pyplot.pcolormesh. Only used if pcolor=True.
                (default is False)
            inactive : bool
                Boolean used to determine if a black overlay in inactive
                cells in a layer will be displayed. (default is True)
            contour : bool
                Boolean used to determine if matplotlib.pyplot.contour
                plot will be plotted. (default is False)
            clabel : bool
                Boolean used to determine if matplotlib.pyplot.clabel
                will be plotted. Only used if contour=True. (default is False)
            grid : bool
                Boolean used to determine if the model grid will be plotted
                on the figure. (default is False)
            masked_values : list
                List of unique values to be excluded from the plot.
            kper : str
                MODFLOW zero-based stress period number to return. If
                kper='all' then data for all stress period will be
                extracted. (default is zero).

        Returns
        ----------
        out : list
            Empty list is returned if filename_base is not None. Otherwise
            a list of matplotlib.pyplot.axis is returned.

        See Also
        --------

        Notes
        -----

        Examples
        --------
        >>> import flopy
        >>> ml = flopy.modflow.Modflow.load('test.nam')
        >>> ml.rch.rech.plot()
        
        """
        import flopy.plot.plotutil as pu

        if file_extension is not None:
            fext = file_extension
        else:
            fext = 'png'

        if 'kper' in kwargs:
            kk = kwargs['kper']
            kwargs.pop('kper')
            try:
                kk = kk.lower()
                if kk == 'all':
                    k0 = 0
                    k1 = self.model.nper
                else:
                    k0 = 0
                    k1 = 1
            except:
                k0 = int(kk)
                k1 = k0 + 1
                # if kwargs['kper'] == 'all':
                #     kwargs.pop('kper')
                #     k0 = 0
                #     k1 = self.model.nper
                # else:
                #     k0 = int(kwargs.pop('kper'))
                #     k1 = k0 + 1
        else:
            k0 = 0
            k1 = 1

        if 'fignum' in kwargs:
            fignum = kwargs.pop('fignum')
        else:
            fignum = list(range(k0, k1))

        if 'mflay' in kwargs:
            kwargs.pop('mflay')

        axes = []
        for idx, kper in enumerate(range(k0, k1)):
            title = '{} stress period {:d}'. \
                format(self.name_base.replace('_', '').upper(),
                       kper + 1)
            if filename_base is not None:
                filename = filename_base + '_{:05d}.{}'.format(kper + 1, fext)
            else:
                filename = None
            axes.append(pu._plot_array_helper(self[kper].array, self.model,
                                              names=title, filenames=filename,
                                              fignum=fignum[idx], **kwargs))
        return axes


    def __getitem__(self, kper):
        if kper in list(self.transient_2ds.keys()):
            return self.transient_2ds[kper]
        elif kper < min(self.transient_2ds.keys()):
            return self.get_zero_2d(kper)
        else:
            for i in range(kper, 0, -1):
                if i in list(self.transient_2ds.keys()):
                    return self.transient_2ds[i]
            raise Exception("transient_2d.__getitem__(): error:" + \
                            " could find an entry before kper {0:d}".format(kper))

    def get_kper_entry(self, kper):
        """
        get the file entry info for a given kper
        returns (itmp,file entry string from util_2d)
        """
        if kper in list(self.transient_2ds.keys()):
            return (1, self.transient_2ds[kper].get_file_entry())
        elif kper < min(self.transient_2ds.keys()):
            return (1, self.get_zero_2d(kper))
        else:
            return (-1, '')

    def build_transient_sequence(self):
        """
        parse self.__value into a dict{kper:util_2d}
        """

        # a dict keyed on kper (zero-based)
        if isinstance(self.__value, dict):
            tran_seq = {}
            for key, val in self.__value.items():
                try:
                    key = int(key)
                except:
                    raise Exception("transient_2d error: can't cast key: " +
                                    str(key) + " to kper integer")
                if key < 0:
                    raise Exception("transient_2d error: key can't be " +
                                    " negative: " + str(key))
                try:
                    u2d = self.__get_2d_instance(key, val)
                except Exception as e:
                    raise Exception("transient_2d error building util_2d " +
                                    " instance from value at kper: " +
                                    str(key) + "\n" + str(e))
                tran_seq[key] = u2d
            return tran_seq

        # these are all for single entries - use the same util_2d for all kper
        # an array of shape (nrow,ncol)
        elif isinstance(self.__value, np.ndarray):
            return {0: self.__get_2d_instance(0, self.__value)}

        # a filename
        elif isinstance(self.__value, str):
            return {0: self.__get_2d_instance(0, self.__value)}

        # a scalar
        elif np.isscalar(self.__value):
            return {0: self.__get_2d_instance(0, self.__value)}

        # lists aren't allowed
        elif isinstance(self.__value, list):
            raise Exception("transient_2d error: value cannot be a list " +
                            "anymore.  try a dict{kper,value}")
        else:
            raise Exception("transient_2d error: value type not " +
                            " recognized: " + str(type(self.__value)))


    def __get_2d_instance(self, kper, arg):
        """
        parse an argument into a util_2d instance
        """
        ext_filename = None
        name = self.name_base + str(kper + 1)
        if self.model.external_path != None:
            ext_filename = self.ext_filename_base + str(kper) + '.ref'
        u2d = util_2d(self.model, self.shape, self.dtype, arg,
                      fmtin=self.fmtin, name=name,
                      ext_filename=ext_filename,
                      locat=self.locat)
        return u2d


#class util_2d((with_metaclass(meta_interceptor, object))):
class util_2d(object):
    """
    util_2d class for handling 2-D model arrays

    Parameters
    ----------
    model : model object
        The model object (of type :class:`flopy.modflow.mf.Modflow`) to which
        this package will be added.
    shape : lenght 3 tuple
        shape of the 3-D array
    dtype : [np.int,np.float32,np.bool]
        the type of the data
    value : variable
        the data to be assigned to the 2-D array.
        can be a scalar, list, or ndarray
    name : string
        name of the property (optional). (the default is None
    fmtin : string
        modflow fmtin variable (optional).  (the default is None)
    cnstnt : string
        modflow cnstnt variable (optional) (the default is 1.0)
    iprn : int
        modflow iprn variable (optional) (the default is -1)
    locat : int
        modflow locat variable (optional) (the default is None).  If the model
        instance does not support free format and the
        external flag is not set and the value is a simple scalar,
        then locat must be explicitly passed as it is the unit number
         to read the array from)
    ext_filename : string
        the external filename to write the array representation to
        (optional) (the default is None) .
        If type(value) is a string and is an accessible filename,
        the ext_filename is reset to value.
    bin : bool
        flag to control writing external arrays as binary (optional)
        (the default is False)

    Attributes
    ----------
    array : np.ndarray
        the array representation of the 2-D object

    Methods
    -------
    get_file_entry : string
        get the model input file string including the control record

    See Also
    --------

    Notes
    -----

    Examples
    --------

    """

    def __init__(self, model, shape, dtype, value, name=None, fmtin=None,
                 cnstnt=1.0, iprn=-1, ext_filename=None, locat=None, bin=False,
                 ext_unit_dict=None):
        """
        1d or 2-d array support with minimum of mem footprint.
        only creates arrays as needed, 
        otherwise functions with strings or constants
        shape = 1-d or 2-d tuple
        value =  an instance of string,list,np.int,np.float32,np.bool or np.ndarray
        vtype = str,np.int,np.float32,np.bool, or np.ndarray
        dtype = np.int, or np.float32
        if ext_filename is passed, scalars are written externally as arrays
        model instance bool attribute "free_format" used for generating control record
        model instance string attribute "external_path" 
        used to determine external array writing
        bin controls writing of binary external arrays
        """
        if isinstance(value, util_2d):
            for attr in value.__dict__.items():
                setattr(self, attr[0], attr[1])
            return
        self.model = model
        self.shape = shape
        self.dtype = dtype
        self.bin = bool(bin)
        self.name = name
        self.locat = locat
        self.__value = self.parse_value(value)
        self.__value_built = None
        self.cnstnt = float(cnstnt)
        self.iprn = iprn
        self.ext_filename = None
        # just for testing
        if hasattr(model, 'use_existing'):
            self.use_existing = bool(model.use_existing)
        else:
            self.use_existing = False
            # set fmtin
        if fmtin is not None:
            self.fmtin = fmtin
        else:
            if self.bin:
                self.fmtin = '(BINARY)'
            else:
                if len(shape) == 1:
                    npl = self.shape[0]
                else:
                    npl = self.shape[1]
                if self.dtype == np.int:
                    self.fmtin = '(' + str(npl) + 'I10) '
                else:
                    self.fmtin = '(' + str(npl) + 'G15.6) '

        # get (npl,python_format_descriptor) from fmtin
        self.py_desc = self.fort_2_py(self.fmtin)

        # some defense
        if dtype not in [np.int, np.int32, np.float32, np.bool]:
            raise Exception('util_2d:unsupported dtype: ' + str(dtype))
        if self.model.external_path != None and name == None \
                and ext_filename == None:
            raise Exception('util_2d: use external arrays requires either ' +
                            'name or ext_filename attribute')
        elif self.model.external_path != None and ext_filename == None \
                and self.vtype not in [np.int, np.float32]:
            #self.ext_filename = self.model.external_path+name+'.ref'
            self.ext_filename = os.path.join(self.model.external_path,
                                             name + '.ref')
        elif self.vtype not in [np.int, np.float32]:
            self.ext_filename = ext_filename

        if self.bin and self.ext_filename is None:
            raise Exception('util_2d: binary flag requires ext_filename')

    def plot(self, title=None, filename_base=None, file_extension=None,
             fignum=None, **kwargs):
        """
        Plot 2-D model input data

        Parameters
        ----------
        title : str
            Plot title. If a plot title is not provide one will be
            created based on data name (self.name). (default is None)
        filename_base : str
            Base file name that will be used to automatically generate file
            names for output image files. Plots will be exported as image
            files if file_name_base is not None. (default is None)
        file_extension : str
            Valid matplotlib.pyplot file extension for savefig(). Only used
            if filename_base is not None. (default is 'png')
        **kwargs : dict
            axes : list of matplotlib.pyplot.axis
                List of matplotlib.pyplot.axis that will be used to plot
                data for each layer. If axes=None axes will be generated.
                (default is None)
            pcolor : bool
                Boolean used to determine if matplotlib.pyplot.pcolormesh
                plot will be plotted. (default is True)
            colorbar : bool
                Boolean used to determine if a color bar will be added to
                the matplotlib.pyplot.pcolormesh. Only used if pcolor=True.
                (default is False)
            inactive : bool
                Boolean used to determine if a black overlay in inactive
                cells in a layer will be displayed. (default is True)
            contour : bool
                Boolean used to determine if matplotlib.pyplot.contour
                plot will be plotted. (default is False)
            clabel : bool
                Boolean used to determine if matplotlib.pyplot.clabel
                will be plotted. Only used if contour=True. (default is False)
            grid : bool
                Boolean used to determine if the model grid will be plotted
                on the figure. (default is False)
            masked_values : list
                List of unique values to be excluded from the plot.

        Returns
        ----------
        out : list
            Empty list is returned if filename_base is not None. Otherwise
            a list of matplotlib.pyplot.axis is returned.

        See Also
        --------

        Notes
        -----

        Examples
        --------
        >>> import flopy
        >>> ml = flopy.modflow.Modflow.load('test.nam')
        >>> ml.dis.top.plot()
        
        """
        import flopy.plot.plotutil as pu

        if title is None:
            title = self.name

        if file_extension is not None:
            fext = file_extension
        else:
            fext = 'png'

        filename = None
        if filename_base is not None:
            filename = '{}_{}.{}'.format(filename_base, self.name, fext)

        return pu._plot_array_helper(self.array, self.model,
                                     names=title, filenames=filename,
                                     fignum=fignum, **kwargs)


    def to_shapefile(self, filename):
        """
        Export 2-D model data to a shapefile (as polygons) of self.array

        Parameters
        ----------
        filename : str
            Shapefile name to write

        Returns
        ----------
        None

        See Also
        --------

        Notes
        -----

        Examples
        --------
        >>> import flopy
        >>> ml = flopy.modflow.Modflow.load('test.nam')
        >>> ml.dis.top.as_shapefile('test_top.shp')
        """
        from flopy.utils.flopy_io import write_grid_shapefile, shape_attr_name
        name = shape_attr_name(self.name, keep_layer=True)
        write_grid_shapefile(filename, self.model.dis.sr, {name: self.array})

    @staticmethod
    def get_default_numpy_fmt(dtype):
        if dtype == np.int:
            return "%6d"
        elif dtype == np.float32:
            return "%15.6E"
        else:
            raise Exception("util_2d.get_default_numpy_fmt(): unrecognized " + \
                            "dtype, must be np.int or np.float32")

    def set_fmtin(self, fmtin):
        self.fmtin = fmtin
        self.py_desc = self.fort_2_py(self.fmtin)
        return

    def get_value(self):
        return self.__value

    # overloads, tries to avoid creating arrays if possible
    def __add__(self, other):
        if self.vtype in [np.int, np.float32] and self.vtype == other.vtype:
            return self.__value + other.get_value()
        else:
            return self.array + other.array

    def __sub__(self, other):
        if self.vtype in [np.int, np.float32] and self.vtype == other.vtype:
            return self.__value - other.get_value()
        else:
            return self.array - other.array

    def __getitem__(self, k):
        # array = self.array.copy()
        # array[:] = np.NaN
        # array[k] = self.array[k]
        # new_util2d = new_u2d(self,array)
        # return new_u2d(self,array)
        if isinstance(k, int):
            # this explicit cast is to handle a bug in numpy versions < 1.6.2
            if self.dtype == np.float32:
                return float(self.array[k])
            else:
                return self.array[k]
        else:
            if isinstance(k, tuple):
                if len(k) == 2:
                    return self.array[k[0], k[1]]
                if len(k) == 1:
                    return self.array[k]
            else:
                return self.array[(k,)]

    def __setitem__(self, k, value):
        """
        this one is dangerous because it resets __value
        """
        a = self.array
        a[k] = value
        a = a.astype(self.dtype)
        self.__value = a
        if self.__value_built is not None:
            self.__value_built = None

    def all(self):
        return self.array.all()

    def __len__(self):
        return self.shape[0]

    def sum(self):
        return self.array.sum()

    @property
    def vtype(self):
        return type(self.__value)

    def get_file_entry(self):
        """
        this is the entry point for getting an
        input file entry for this object
        """
        # call get_file_array first in case we need to
        #  get a new external unit number and reset self.locat
        vstring = self.get_file_array()
        cr = self.get_control_record()
        return cr + vstring


    def get_file_array(self):
        """
        increments locat and update model instance if needed.
        if the value is a constant, or a string, or external, 
        return an empty string
        """
        # if the value is not a filename
        if self.vtype != str:

            # if the ext_filename was passed, then we need
            #  to write an external array
            if self.ext_filename != None:
                # if we need fixed format, reset self.locat and get a
                #   new unit number
                if not self.model.free_format:
                    self.locat = self.model.next_ext_unit()
                    if self.bin:
                        self.locat = -1 * np.abs(self.locat)
                        self.model.add_external(self.ext_filename,
                                                self.locat, binFlag=True)
                    else:
                        self.model.add_external(self.ext_filename, self.locat)
                # write external formatted or unformatted array
                if not self.use_existing:
                    if not self.bin:
                        f = open(self.ext_filename, 'w')
                        f.write(self.string)
                        f.close()
                    else:
                        a = self.array.tofile(self.ext_filename)
                return ''

            # this internal array or constant
            else:
                if self.vtype is np.ndarray:
                    return self.string
                # if this is a constant, return a null string
                else:
                    return ''
        else:
            if os.path.exists(self.__value) and self.ext_filename is not None:
                # if this is a free format model, then we can use the same
                #  ext file over and over - no need to copy
                # also, loosen things up with FREE format
                if self.model.free_format:
                    self.ext_filename = self.__value
                    self.fmtin = '(FREE)'
                    self.py_desc = self.fort_2_py(self.fmtin)

                else:
                    if self.__value != self.ext_filename:
                        shutil.copy2(self.__value, self.ext_filename)
                    # if fixed format, we need to get a new unit number
                    #  and reset locat
                    self.locat = self.model.next_ext_unit()
                    self.model.add_external(self.ext_filename, self.locat)

                return ''
                # otherwise, we need to load the the value filename
            #  and return as a string
            else:
                return self.string

    @property
    def string(self):
        """
        get the string represenation of value attribute
        """
        a = self.array
        # convert array to sting with specified format
        a_string = array2string(a, self.py_desc)
        return a_string

    @property
    def array(self):
        """
        get the array representation of value attribute
        if value is a string or a constant, the array is loaded/built only once
        """
        if self.vtype == str:
            if self.__value_built is None:
                file_in = open(self.__value, 'r')
                self.__value_built = \
                    util_2d.load_txt(self.shape, file_in, self.dtype,
                                     self.fmtin).astype(self.dtype)
                file_in.close()
            return self.__value_built
        elif self.vtype != np.ndarray:
            if self.__value_built is None:
                self.__value_built = np.ones(self.shape, dtype=self.dtype) \
                                     * self.__value
            return self.__value_built
        else:
            return self.__value

    @staticmethod
    def load_txt(shape, file_in, dtype, fmtin):
        """
        load a (possibly wrapped format) array from a file
        (self.__value) and casts to the proper type (self.dtype)
        made static to support the load functionality 
        this routine now supports fixed format arrays where the numbers
        may touch.
        """
        #file_in = open(self.__value,'r')
        #file_in = open(filename,'r')
        #nrow,ncol = self.shape
        nrow, ncol = shape
        npl, fmt, width, decimal = decode_fortran_descriptor(fmtin)
        data = np.zeros((nrow * ncol), dtype=dtype) + np.NaN
        d = 0
        if not hasattr(file_in, 'read'):
            file_in = open(file_in, 'r')
        while True:
            line = file_in.readline()
            if line in [None, ''] or d == nrow * ncol:
                break
            if npl == 'free':
                raw = line.strip('\n').split()
            else:
                #split line using number of values in the line
                rawlist = []
                istart = 0
                istop = width
                for i in range(npl):
                    txtval = line[istart:istop]
                    if txtval.strip() != '':
                        rawlist.append(txtval)
                    else:
                        break
                    istart = istop
                    istop += width
                raw = rawlist

            for a in raw:
                try:
                    data[d] = dtype(a)
                except:
                    raise Exception('util_2d:unable to cast value: ' +
                                    str(a) + ' to type:' + str(dtype))
                if d == (nrow * ncol) - 1:
                    assert len(data) == (nrow * ncol)
                    data.resize(nrow, ncol)
                    return (data)
                d += 1
            #        file_in.close()
        if np.isnan(np.sum(data)):
            raise Exception("util_2d.load_txt() error: np.NaN in data array")
        data.resize(nrow, ncol)
        return data * mult

    @staticmethod
    def write_txt(shape, file_out, data, fortran_format="(FREE)",
                  python_format=None):
        """
        write a (possibly wrapped format) array from a file
        (self.__value) and casts to the proper type (self.dtype)
        made static to support the load functionality
        this routine now supports fixed format arrays where the numbers
        may touch.
        """

        if fortran_format.upper() == '(FREE)' and python_format is None:
            np.savetxt(file_out, data, util_2d.get_default_numpy_fmt(data.dtype),
                       delimiter='')
            return

        nrow, ncol = shape
        if python_format is None:
            column_length, fmt, width, decimal = \
                decode_fortran_descriptor(fortran_format)
            output_fmt = '{0}0:{1}.{2}{3}{4}'.format('{', width, decimal, fmt,
                                                     '}')
        else:
            try:
                column_length, output_fmt = int(python_format[0]), \
                                            python_format[1]
            except:
                raise Exception('util_2d.write_txt: \nunable to parse'
                                + 'python_format:\n    {0}\n'.
                                format(python_format)
                                + '  python_format should be a list with\n'
                                + '   [column_length, fmt]\n'
                                + '    e.g., [10, {0:10.2e}]')
        if ncol % column_length == 0:
            lineReturnFlag = False
        else:
            lineReturnFlag = True
        # write the array
        for i in range(nrow):
            icol = 0
            for j in range(ncol):
                try:
                    file_out.write(output_fmt.format(data[i, j]))
                except:
                    print('Value {0} at row,col [{1},{2}] can not be written' \
                          .format(data[i, j], i, j))
                    raise Exception
                if (j + 1) % column_length == 0.0 and j != 0:
                    file_out.write('\n')
            if lineReturnFlag == True:
                file_out.write('\n')

    @staticmethod
    def load_bin(shape, file_in, dtype, bintype=None):
        import flopy.utils.binaryfile as bf
        nrow, ncol = shape
        if bintype is not None:
            if dtype not in [np.int]:
                header_dtype = bf.BinaryHeader.set_dtype(bintype=bintype)
            header_data = np.fromfile(file_in, dtype=header_dtype, count=1)
        else:
            header_data = None
        data = np.fromfile(file_in, dtype=dtype, count=nrow * ncol)
        data.resize(nrow, ncol)
        return [header_data, data]

    @staticmethod
    def write_bin(shape, file_out, data, bintype=None, header_data=None):
        dtype = data.dtype
        if dtype.kind != 'i':
            if bintype is not None:
                if header_data is None:
                    header_data = BinaryHeader.create(bintype=bintype)
            if header_data is not None:
                header_data.tofile(file_out)
        data.tofile(file_out)
        return

    def get_control_record(self):
        """
        get the modflow control record
        """
        lay_space = '{0:>27s}'.format('')
        if self.model.free_format:
            if self.ext_filename is None:
                if self.vtype in [np.int]:
                    lay_space = '{0:>32s}'.format('')
                if self.vtype in [np.int, np.float32]:
                    # this explicit cast to float is to handle a
                    #- bug in versions of numpy < l.6.2
                    if self.dtype == np.float32:
                        cr = 'CONSTANT ' + \
                             self.py_desc[1].format(float(self.__value))
                    else:
                        cr = 'CONSTANT ' + self.py_desc[1].format(self.__value)
                    cr = '{0:s}{1:s}#{2:<30s}\n'.format(cr, lay_space,
                                                        self.name)
                else:
                    cr = 'INTERNAL {0:15.6G} {1:>10s} {2:2.0f} #{3:<30s}\n' \
                        .format(self.cnstnt, self.fmtin, self.iprn, self.name)
            else:
                # need to check if ext_filename exists, if not, need to
                #  write constant as array to file or array to file
                f = self.ext_filename
                fr = os.path.relpath(f, self.model.model_ws)
                #if self.locat is None:
                cr = 'OPEN/CLOSE  {0:>30s} {1:15.6G} {2:>10s} {3:2.0f} {4:<30s}\n'.format(fr, self.cnstnt,
                                                                                          self.fmtin.strip(), self.iprn,
                                                                                          self.name)
                # else:
                #     cr = 'EXTERNAL  {0:5d} {1:15.6G} {2:>10s} {3:2.0f} {4:<30s}\n'.format(self.locat, self.cnstnt,
                #          self.fmtin.strip(), self.iprn, self.name)

        else:
            # if value is a scalar and we don't want external array
            if self.vtype in [np.int, np.float32] and self.ext_filename is None:
                locat = 0
                # explicit cast for numpy bug in versions < 1.6.2
                if self.dtype == np.float32:
                    cr = '{0:>10.0f}{1:>10.5G}{2:>20s}{3:10.0f} #{4}\n' \
                        .format(locat, float(self.__value),
                                self.fmtin, self.iprn, self.name)
                else:
                    cr = '{0:>10.0f}{1:>10.5G}{2:>20s}{3:10.0f} #{4}\n' \
                        .format(locat, self.__value, self.fmtin, self.iprn,
                                self.name)
            else:
                if self.ext_filename is None:
                    assert self.locat != None, 'util_2d:a non-constant value ' + \
                                               ' for an internal fixed-format requires LOCAT to be passed'
                if self.dtype == np.int:
                    cr = '{0:>10.0f}{1:>10.0f}{2:>20s}{3:>10.0f} #{4}\n' \
                        .format(self.locat, self.cnstnt, self.fmtin,
                                self.iprn, self.name)
                elif self.dtype == np.float32:
                    cr = '{0:>10.0f}{1:>10.5G}{2:>20s}{3:>10.0f} #{4}\n' \
                        .format(self.locat, self.cnstnt, self.fmtin,
                                self.iprn, self.name)
                else:
                    raise Exception('util_2d: error generating fixed-format ' +
                                    ' control record,dtype must be np.int or np.float32')
        return cr


    def fort_2_py(self, fd):
        """
        converts the fortran format descriptor
        into a tuple of npl and a python format specifier

        """
        npl, fmt, width, decimal = decode_fortran_descriptor(fd)
        if npl == 'free':
            if self.vtype == np.int:
                return (self.shape[1], '{0:10.0f} ')
            else:
                return (self.shape[1], '{0:15.6G} ')
        elif npl == 'binary':
            return ('binary', None)
        else:
            pd = build_python_descriptor(npl, fmt, width, decimal)
            return (npl, pd)


    def parse_value(self, value):
        """
        parses and casts the raw value into an acceptable format for __value
        lot of defense here, so we can make assumptions later
        """
        if isinstance(value, list):
            if VERBOSE:
                print('util_2d: casting list to array')
            value = np.array(value)
        if isinstance(value, bool):
            if self.dtype == np.bool:
                try:
                    value = np.bool(value)
                    return value
                except:
                    raise Exception('util_2d:could not cast ' +
                                    'boolean value to type "np.bool": ' +
                                    str(value))
            else:
                raise Exception('util_2d:value type is bool, ' +
                                ' but dtype not set as np.bool')
        if isinstance(value, str):
            if self.dtype == np.int:
                try:
                    value = int(value)
                except:
                    # print value
                    # print os.path.join(self.model.model_ws,value)
                    # JDH Note: value should be the filename with
                    #            the relative path. Trace through code to
                    #            determine why it isn't
                    if os.path.basename(value) == value:
                        value = os.path.join(self.model.model_ws, value)
                    assert os.path.exists(value), 'could not find file: ' + str(value)
                    #assert os.path.exists(value), \
                    #    'could not find file: ' + str(value)
                    return value
            else:
                try:
                    value = float(value)
                except:
                    assert os.path.exists(
                        os.path.join(self.model.model_ws, value)), \
                        'could not find file: ' + str(value)
                    return value
        if np.isscalar(value):
            if self.dtype == np.int:
                try:
                    value = np.int(value)
                    return value
                except:
                    raise Exception('util_2d:could not cast scalar ' +
                                    'value to type "int": ' + str(value))
            elif self.dtype == np.float32:
                try:
                    value = np.float32(value)
                    return value
                except:
                    raise Exception('util_2d:could not cast ' +
                                    'scalar value to type "float": ' +
                                    str(value))

        if isinstance(value, np.ndarray):
            if self.shape != value.shape:
                raise Exception('util_2d:self.shape: ' + str(self.shape) +
                                ' does not match value.shape: ' +
                                str(value.shape))
            if self.dtype != value.dtype:
                if VERBOSE:
                    print('util_2d:warning - casting array of type: ' + \
                          str(value.dtype) + ' to type: ' + str(self.dtype))
            return value.astype(self.dtype)

        else:
            raise Exception('util_2d:unsupported type in util_array: ' +
                            str(type(value)))


    @staticmethod
    def load(f_handle, model, shape, dtype, name, ext_unit_dict=None):
        """
        functionality to load util_2d instance from an existing
        model input file.
        external and internal record types must be fully loaded
        if you are using fixed format record types,make sure 
        ext_unit_dict has been initialized from the NAM file
        """

        curr_unit = None
        if ext_unit_dict is not None:
            # determine the current file's unit number
            cfile = f_handle.name
            for cunit in ext_unit_dict:
                if cfile == ext_unit_dict[cunit].filename:
                    curr_unit = cunit
                    break

        cr_dict = util_2d.parse_control_record(f_handle.readline(),
                                               current_unit=curr_unit,
                                               dtype=dtype,
                                               ext_unit_dict=ext_unit_dict)

        if cr_dict['type'] == 'constant':
            u2d = util_2d(model, shape, dtype, cr_dict['cnstnt'], name=name,
                          iprn=cr_dict['iprn'], fmtin=cr_dict['fmtin'])

        elif cr_dict['type'] == 'open/close':
            # clean up the filename a little
            fname = cr_dict['fname']
            fname = fname.replace("'", "")
            fname = fname.replace('"', '')
            fname = fname.replace('\'', '')
            fname = fname.replace('\"', '')
            fname = fname.replace('\\', os.path.sep)
            fname = os.path.join(model.model_ws, fname)
            #load_txt(shape, file_in, dtype, fmtin):
            assert os.path.exists(fname), "util_2d.load() error: open/close " + \
                                          "file " + str(fname) + " not found"
<<<<<<< HEAD
            f = open(fname, 'r')
            if str('binary') not in str(cr_dict['fmtin'].lower()):
                data = util_2d.load_txt(shape=shape,
                                    file_in=f,
                                    dtype=dtype, fmtin=cr_dict['fmtin'])
            else:
                # hack - adding bintype='Head'
                # need better way to detect if this is a head file from previous run
                header_data, data = util_2d.load_bin(
                    shape, f, dtype, bintype='Head')
=======
            if str('binary') not in str(cr_dict['fmtin'].lower()):
                f = open(fname, 'r')
                data = util_2d.load_txt(shape=shape,
                                        file_in=f,
                                        dtype=dtype, fmtin=cr_dict['fmtin'])
            else:
                f = open(fname, 'rb')
                header_data, data = util_2d.load_bin(shape, f, dtype, bintype='Head')
>>>>>>> 6f6a5c2e
            f.close()
            data *= cr_dict['cnstnt']
            u2d = util_2d(model, shape, dtype, data, name=name,
                          iprn=cr_dict['iprn'], fmtin=cr_dict['fmtin'])


        elif cr_dict['type'] == 'internal':
            data = util_2d.load_txt(shape, f_handle, dtype, cr_dict['fmtin'])
            data *= cr_dict['cnstnt']
            u2d = util_2d(model, shape, dtype, data, name=name,
                          iprn=cr_dict['iprn'], fmtin=cr_dict['fmtin'])

        elif cr_dict['type'] == 'external':
            assert cr_dict['nunit'] in list(ext_unit_dict.keys())
            if str('binary') not in str(cr_dict['fmtin'].lower()):
                data = util_2d.load_txt(shape,
                                        ext_unit_dict[cr_dict['nunit']].filehandle,
                                        dtype, cr_dict['fmtin'])
            else:
                header_data, data = util_2d.load_bin(
                    shape, ext_unit_dict[cr_dict['nunit']].filehandle, dtype,
                    bintype='Head')
            data *= cr_dict['cnstnt']
            u2d = util_2d(model, shape, dtype, data, name=name,
                          iprn=cr_dict['iprn'], fmtin=cr_dict['fmtin'])
            # track this unit number so we can remove it from the external
            # file list later
            model.pop_key_list.append(cr_dict['nunit'])
        return u2d


    @staticmethod
    def parse_control_record(line, current_unit=None, dtype=np.float32,
                             ext_unit_dict=None):
        """
        parses a control record when reading an existing file
        rectifies fixed to free format
        current_unit (optional) indicates the unit number of the file being parsed
        """
        free_fmt = ['open/close', 'internal', 'external', 'constant']
        raw = line.lower().strip().split()
        freefmt, cnstnt, fmtin, iprn, nunit = None, None, None, -1, None
        fname = None
        isFloat = False
        if dtype == np.float or dtype == np.float32:
            isFloat = True
            # if free format keywords
        if str(raw[0]) in str(free_fmt):
            freefmt = raw[0]
            if raw[0] == 'constant':
                if isFloat:
                    cnstnt = np.float(raw[1].lower().replace('d', 'e'))
                else:
                    cnstnt = np.int(raw[1].lower())
            if raw[0] == 'internal':
                if isFloat:
                    cnstnt = np.float(raw[1].lower().replace('d', 'e'))
                else:
                    cnstnt = np.int(raw[1].lower())
                fmtin = raw[2].strip()
                iprn = int(raw[3])
            elif raw[0] == 'external':
                if ext_unit_dict is not None:
                    try:
                        #td = ext_unit_dict[int(raw[1])]
                        fname = ext_unit_dict[int(raw[1])].filename.strip()
                    except:
                        pass
                nunit = int(raw[1])
                if isFloat:
                    cnstnt = np.float(raw[2].lower().replace('d', 'e'))
                else:
                    cnstnt = np.int(raw[2].lower())
                fmtin = raw[3].strip()
                iprn = int(raw[4])
            elif raw[0] == 'open/close':
                fname = raw[1].strip()
                if isFloat:
                    cnstnt = np.float(raw[2].lower().replace('d', 'e'))
                else:
                    cnstnt = np.int(raw[2].lower())
                fmtin = raw[3].strip()
                iprn = int(raw[4])
                npl, fmt, width, decimal = None, None, None, None
        else:
            locat = np.int(line[0:10].strip())
            if isFloat:
                cnstnt = np.float(line[10:20].strip().lower().replace('d', 'e'))
            else:
                cnstnt = np.int(line[10:20].strip())
            if locat != 0:
                fmtin = line[20:40].strip()
                iprn = np.int(line[40:50].strip())
            #locat = int(raw[0])        
            #cnstnt = float(raw[1])
            #fmtin = raw[2].strip()
            #iprn = int(raw[3])

            if locat == 0:
                freefmt = 'constant'
            elif locat < 0:
                freefmt = 'external'
                nunit = np.int(locat) * -1
                fmtin = '(binary)'
            elif locat > 0:
                # if the unit number matches the current file, it's internal
                if locat == current_unit:
                    freefmt = 'internal'
                else:
                    freefmt = 'external'
                nunit = np.int(locat)
        cr_dict = {}
        cr_dict['type'] = freefmt
        cr_dict['cnstnt'] = cnstnt
        cr_dict['nunit'] = nunit
        cr_dict['iprn'] = iprn
        cr_dict['fmtin'] = fmtin
        cr_dict['fname'] = fname
        return cr_dict

    def __mul__(self, other):
        if np.isscalar(other):
            self.array
            return util_2d(self.model, self.shape, self.dtype,
                           self.__value_built * other, self.name,
                           self.fmtin, self.cnstnt, self.iprn, self.ext_filename,
                           self.locat, self.bin)
        else:
            raise NotImplementedError(
                "util_2d.__mul__() not implemented for non-scalars")
<|MERGE_RESOLUTION|>--- conflicted
+++ resolved
@@ -1,1802 +1,1787 @@
-"""
-util_array module.  Contains the util_2d, util_3d and transient_2d classes.
- These classes encapsulate modflow-style array inputs away
- from the individual packages.  The end-user should not need to
- instantiate these classes directly.
-
-"""
-from __future__ import division, print_function
-# from future.utils import with_metaclass
-
-import os
-import shutil
-import copy
-import numpy as np
-import flopy.utils
-from flopy.utils.binaryfile import BinaryHeader
-
-VERBOSE = False
-
-
-def decode_fortran_descriptor(fd):
-    # strip off any quotes around format string
-    fd = fd.replace("'", "")
-    fd = fd.replace('"', '')
-    # strip off '(' and ')'
-    fd = fd.strip()[1:-1]
-    if str('FREE') in str(fd.upper()):
-        return 'free', None, None, None
-    elif str('BINARY') in str(fd.upper()):
-        return 'binary', None, None, None
-    if str('.') in str(fd):
-        raw = fd.split('.')
-        decimal = int(raw[1])
-    else:
-        raw = [fd]
-        decimal = None
-    fmts = ['I', 'G', 'E', 'F']
-    raw = raw[0].upper()
-    for fmt in fmts:
-        if fmt in raw:
-            raw = raw.split(fmt)
-            # '(F9.0)' will return raw = ['', '9']
-            #  try and except will catch this
-            try:
-                npl = int(raw[0])
-                width = int(raw[1])
-            except:
-                npl = 1
-                width = int(raw[1])
-            if fmt == 'G':
-                fmt = 'E'
-            return npl, fmt, width, decimal
-    raise Exception('Unrecognized format type: ' +
-                    str(fd) + ' looking for: ' + str(fmts))
-
-
-def build_fortran_desciptor(npl, fmt, width, decimal):
-    fd = '(' + str(npl) + fmt + str(width)
-    if decimal is not None:
-        fd += '.' + str(decimal) + ')'
-    else:
-        fd += ')'
-    return fd
-
-
-def build_python_descriptor(npl, fmt, width, decimal):
-    if fmt.upper() == 'I':
-        fmt = 'd'
-    pd = '{0:' + str(width)
-    if decimal is not None:
-        pd += '.' + str(decimal) + fmt + '}'
-    else:
-        pd += fmt + '}'
-    return pd
-
-
-def read1d(f, a):
-    """
-    Fill the 1d array, a, with the correct number of values.  Required in
-    case lpf 1d arrays (chani, layvka, etc) extend over more than one line
-
-    """
-    values = []
-    while True:
-        line = f.readline()
-        t = line.strip().split()
-        values = values + t
-        if len(values) >= a.shape[0]:
-            break
-    a[:] = np.array(values[0:a.shape[0]], dtype=a.dtype)
-    return a
-
-
-def array2string(a, fmt_tup):
-    """
-    Converts a 1D or 2D array into a string
-    Input:
-        a: array
-        fmt_tup = (npl,fmt_str)
-        fmt_str: format string
-        npl: number of numbers per line
-    Output:
-        s: string representation of the array
-    """
-
-    aa = np.atleast_2d(a)
-    nr, nc = np.shape(aa)[0:2]
-    #print 'nr = %d, nc = %d\n' % (nr, nc)
-    npl = fmt_tup[0]
-    fmt_str = fmt_tup[1]
-    # hack for binary - no fmt given
-    if fmt_str == None:
-        fmt_str = '{0:15.6G}'
-        npl = aa.shape[1]
-    s = ''
-    for r in range(nr):
-        for c in range(nc):
-            # fix for numpy 1.6 bug
-            if aa.dtype == 'float32':
-                s = s + (fmt_str.format(float(aa[r, c])))
-            else:
-                s = s + (fmt_str.format(aa[r, c]))
-            if ((c + 1) % npl == 0) or (c == (nc - 1)):
-                s += '\n'
-    return s
-
-
-def cast2dict(value):
-    """
-    Converts scalar or list to dictionary keyed on kper that
-    can be used with the transient_2d class.
-    """
-    # If already a dictionary return
-    if (isinstance(value, dict)):
-        return value
-
-    # If value is a scalar or a single numpy array convert to a list
-    if (np.isscalar(value) or isinstance(value, np.ndarray)):
-        value = [value]
-
-    rv = {}
-    # Convert list to dictionary
-    if (isinstance(value, list)):
-        for kper, a in enumerate(value):
-            rv[kper] = a
-    else:
-        raise Exception("cast2dict error: value type not " +
-                        " recognized: " + str(type(value)))
-
-    return rv
-
-
-def u3d_like(model, other):
-    u3d = copy.deepcopy(other)
-    u3d.model = model
-    for i, u2d in enumerate(u3d.util_2ds):
-        u3d.util_2ds[i].model = model
-
-    return u3d
-
-
-def u2d_like(model, other):
-    u2d = copy.deepcopy(other)
-    u2d.model = model
-    return u2d
-
-
-def new_u2d(old_util2d, value):
-    new_util2d = util_2d(old_util2d.model, old_util2d.shape, old_util2d.dtype,
-                         value, old_util2d.name, old_util2d.fmtin,
-                         old_util2d.cnstnt, old_util2d.iprn,
-                         old_util2d.ext_filename, old_util2d.locat,
-                         old_util2d.bin)
-    return new_util2d
-
-
-# class meta_interceptor(type):
-#     """
-#     meta class to catch existing instances of util_2d,
-#     transient_2d and util_3d to prevent re-instantiating them.
-#     a lot of python trickery here...
-#     """
-#     def __call__(cls, *args, **kwds):
-#         for a in args:
-#             if isinstance(a, util_2d) or isinstance(a, util_3d):
-#                 return a
-#         return type.__call__(cls, *args, **kwds)
-
-
-#class util_3d((with_metaclass(meta_interceptor, object))):
-class util_3d(object):
-    """
-    util_3d class for handling 3-D model arrays.  just a thin wrapper around
-        util_2d
-
-    Parameters
-    ----------
-    model : model object
-        The model object (of type :class:`flopy.modflow.mf.Modflow`) to which
-        this package will be added.
-    shape : length 3 tuple
-        shape of the 3-D array, typically (nlay,nrow,ncol)
-    dtype : [np.int,np.float32,np.bool]
-        the type of the data
-    value : variable
-        the data to be assigned to the 3-D array.
-        can be a scalar, list, or ndarray
-    name : string
-        name of the property, used for writing comments to input files
-    fmtin : string
-        modflow fmtin variable (optional).  (the default is None)
-    cnstnt : string
-        modflow cnstnt variable (optional) (the default is 1.0)
-    iprn : int
-        modflow iprn variable (optional) (the default is -1)
-    locat : int
-        modflow locat variable (optional) (the default is None).  If the model
-        instance does not support free format and the
-        external flag is not set and the value is a simple scalar,
-        then locat must be explicitly passed as it is the unit number
-        to read the array from
-    ext_filename : string
-        the external filename to write the array representation to
-        (optional) (the default is None) .
-        If type(value) is a string and is an accessible filename, the
-        ext_filename is reset to value.
-    bin : bool
-        flag to control writing external arrays as binary (optional)
-        (the defaut is False)
-
-    Attributes
-    ----------
-    array : np.ndarray
-        the array representation of the 3-D object
-
-
-    Methods
-    -------
-    get_file_entry : string
-        get the model input file string including the control record for the
-        entire 3-D property
-
-    See Also
-    --------
-
-    Notes
-    -----
-
-    Examples
-    --------
-
-    """
-
-    def __init__(self, model, shape, dtype, value, name,
-                 fmtin=None, cnstnt=1.0, iprn=-1, locat=None, ext_unit_dict=None):
-        """
-        3-D wrapper from util_2d - shape must be 3-D
-        """
-        if isinstance(value, util_3d):
-            for attr in value.__dict__.items():
-                setattr(self, attr[0], attr[1])
-            return
-        assert len(shape) == 3, 'util_3d:shape attribute must be length 3'
-        self.model = model
-        self.shape = shape
-        self.dtype = dtype
-        self.__value = value
-        if isinstance(name, list):
-            self.name = name
-        else:
-            t = []
-            for k in range(shape[0]):
-                t.append(name)
-            self.name = t
-        self.name_base = []
-        for k in range(shape[0]):
-            if 'Layer' not in self.name[k]:
-                self.name_base.append(self.name[k] + ' Layer ')
-            else:
-                self.name_base.append(self.name[k])
-        self.fmtin = fmtin
-        self.cnstnt = cnstnt
-        self.iprn = iprn
-        self.locat = locat
-        if model.external_path is not None:
-            self.ext_filename_base = []
-            for k in range(shape[0]):
-                self.ext_filename_base.append(os.path.join(model.external_path,
-                                                           self.name_base[k].replace(' ', '_')))
-        self.util_2ds = self.build_2d_instances()
-
-
-    def __setitem__(self, k, value):
-        if isinstance(k, int):
-            assert k in range(0, self.shape[0]), "util_3d error: k not in range nlay"
-            self.util_2ds[k] = new_u2d(self.util_2ds[k], value)
-        else:
-            raise NotImplementedError("util_3d doesn't support setitem indices" + str(k))
-
-
-    def to_shapefile(self, filename):
-        """
-        Export 3-D model data to shapefile (polygons).  Adds an
-            attribute for each util_2d in self.u2ds
-
-        Parameters
-        ----------
-        filename : str
-            Shapefile name to write
-
-        Returns
-        ----------
-        None
-
-        See Also
-        --------
-
-        Notes
-        -----
-
-        Examples
-        --------
-        >>> import flopy
-        >>> ml = flopy.modflow.Modflow.load('test.nam')
-        >>> ml.lpf.hk.to_shapefile('test_hk.shp')
-        """
-
-        from flopy.utils.flopy_io import write_grid_shapefile, shape_attr_name
-
-        array_dict = {}
-        for ilay in range(self.model.nlay):
-            u2d = self[ilay]
-            name = '{}_{:03d}'.format(shape_attr_name(u2d.name), ilay+1)
-            array_dict[name] = u2d.array
-        write_grid_shapefile(filename, self.model.dis.sr,
-                             array_dict)
-
-
-    def plot(self, filename_base=None, file_extension=None, mflay=None,
-             fignum=None, **kwargs):
-        """
-        Plot 3-D model input data
-
-        Parameters
-        ----------
-        filename_base : str
-            Base file name that will be used to automatically generate file
-            names for output image files. Plots will be exported as image
-            files if file_name_base is not None. (default is None)
-        file_extension : str
-            Valid matplotlib.pyplot file extension for savefig(). Only used
-            if filename_base is not None. (default is 'png')
-        mflay : int
-            MODFLOW zero-based layer number to return.  If None, then all
-            all layers will be included. (default is None)
-        **kwargs : dict
-            axes : list of matplotlib.pyplot.axis
-                List of matplotlib.pyplot.axis that will be used to plot
-                data for each layer. If axes=None axes will be generated.
-                (default is None)
-            pcolor : bool
-                Boolean used to determine if matplotlib.pyplot.pcolormesh
-                plot will be plotted. (default is True)
-            colorbar : bool
-                Boolean used to determine if a color bar will be added to
-                the matplotlib.pyplot.pcolormesh. Only used if pcolor=True.
-                (default is False)
-            inactive : bool
-                Boolean used to determine if a black overlay in inactive
-                cells in a layer will be displayed. (default is True)
-            contour : bool
-                Boolean used to determine if matplotlib.pyplot.contour
-                plot will be plotted. (default is False)
-            clabel : bool
-                Boolean used to determine if matplotlib.pyplot.clabel
-                will be plotted. Only used if contour=True. (default is False)
-            grid : bool
-                Boolean used to determine if the model grid will be plotted
-                on the figure. (default is False)
-            masked_values : list
-                List of unique values to be excluded from the plot.
-
-        Returns
-        ----------
-        out : list
-            Empty list is returned if filename_base is not None. Otherwise
-            a list of matplotlib.pyplot.axis is returned.
-
-        See Also
-        --------
-
-        Notes
-        -----
-
-        Examples
-        --------
-        >>> import flopy
-        >>> ml = flopy.modflow.Modflow.load('test.nam')
-        >>> ml.lpf.hk.plot()
-        
-        """
-        import flopy.plot.plotutil as pu
-
-
-        if file_extension is not None:
-            fext = file_extension
-        else:
-            fext = 'png'
-
-        names = ['{} layer {}'.format(self.name[k], k + 1) for k in range(self.shape[0])]
-
-        filenames = None
-        if filename_base is not None:
-            if mflay is not None:
-                i0 = int(mflay)
-                if i0 + 1 >= self.shape[0]:
-                    i0 = self.shape[0] - 1
-                i1 = i0 + 1
-            else:
-                i0 = 0
-                i1 = self.shape[0]
-            # build filenames
-            filenames = ['{}_{}_Layer{}.{}'.format(filename_base, self.name[k],
-                                                   k + 1, fext) for k in range(i0, i1)]
-
-        return pu._plot_array_helper(self.array, self.model,
-                                     names=names, filenames=filenames,
-                                     mflay=mflay, fignum=fignum, **kwargs)
-
-
-    def __getitem__(self, k):
-        if isinstance(k, int):
-            return self.util_2ds[k]
-        elif len(k) == 3:
-            return self.array[k[0], k[1], k[2]]
-        else:
-            raise Exception("util_3d error: unsupported indices:" + str(k))
-
-    def get_file_entry(self):
-        s = ''
-        for u2d in self.util_2ds:
-            s += u2d.get_file_entry()
-        return s
-
-    def get_value(self):
-        value = []
-        for u2d in self.util_2ds:
-            value.append(u2d.get_value())
-        return value
-
-    @property
-    def array(self):
-        a = np.empty((self.shape), dtype=self.dtype)
-        #for i,u2d in self.uds:
-        for i, u2d in enumerate(self.util_2ds):
-            a[i] = u2d.array
-        return a
-
-    def build_2d_instances(self):
-        u2ds = []
-        # if value is not enumerable, then make a list of something
-        if not isinstance(self.__value, list) \
-                and not isinstance(self.__value, np.ndarray):
-            self.__value = [self.__value] * self.shape[0]
-
-        # if this is a list or 1-D array with constant values per layer
-        if isinstance(self.__value, list) \
-                or (isinstance(self.__value, np.ndarray)
-                    and (self.__value.ndim == 1)):
-
-            assert len(self.__value) == self.shape[0], \
-                'length of 3d enumerable:' + str(len(self.__value)) + \
-                ' != to shape[0]:' + str(self.shape[0])
-
-            for i, item in enumerate(self.__value):
-                if isinstance(item, util_2d):
-                    u2ds.append(item)
-                else:
-                    name = self.name_base[i] + str(i + 1)
-                    ext_filename = None
-                    if self.model.external_path is not None:
-                        ext_filename = self.ext_filename_base[i] + str(i + 1) + \
-                                       '.ref'
-                    u2d = util_2d(self.model, self.shape[1:], self.dtype, item,
-                                  fmtin=self.fmtin, name=name, ext_filename=ext_filename,
-                                  locat=self.locat)
-                    u2ds.append(u2d)
-
-        elif isinstance(self.__value, np.ndarray):
-            # if an array of shape nrow,ncol was passed, tile it out for each layer
-            if self.__value.shape[0] != self.shape[0]:
-                if self.__value.shape == (self.shape[1], self.shape[2]):
-                    self.__value = [self.__value] * self.shape[0]
-                else:
-                    raise Exception('value shape[0] != to self.shape[0] and' +
-                                    'value.shape[[1,2]] != self.shape[[1,2]]' +
-                                    str(self.__value.shape) + ' ' + str(self.shape))
-            for i, a in enumerate(self.__value):
-                a = np.atleast_2d(a)
-                ext_filename = None
-                name = self.name_base[i] + str(i + 1)
-                if self.model.external_path is not None:
-                    ext_filename = self.ext_filename_base[i] + str(i + 1) + '.ref'
-                u2d = util_2d(self.model, self.shape[1:], self.dtype, a,
-                              fmtin=self.fmtin, name=name, ext_filename=ext_filename,
-                              locat=self.locat)
-                u2ds.append(u2d)
-
-        else:
-            raise Exception('util_array_3d: value attribute must be list ' +
-                            ' or ndarray, not' + str(type(self.__value)))
-        return u2ds
-
-    @staticmethod
-    def load(f_handle, model, shape, dtype, name, ext_unit_dict=None):
-        assert len(shape) == 3, 'util_3d:shape attribute must be length 3'
-        nlay, nrow, ncol = shape
-        u2ds = []
-        for k in range(nlay):
-            u2d = util_2d.load(f_handle, model, (nrow, ncol), dtype, name,
-                               ext_unit_dict=ext_unit_dict)
-            u2ds.append(u2d)
-        u3d = util_3d(model, shape, dtype, u2ds, name)
-        return u3d
-
-
-    def __mul__(self, other):
-        if np.isscalar(other):
-            new_u2ds = []
-            for u2d in self.util_2ds:
-                new_u2ds.append(u2d * other)
-            return util_3d(self.model, self.shape, self.dtype, new_u2ds,
-                           self.name, self.fmtin, self.cnstnt, self.iprn,
-                           self.locat)
-        elif isinstance(other, list):
-            assert len(other) == self.shape[0]
-            new_u2ds = []
-            for i in range(self.shape[0]):
-                new_u2ds.append(u2d * other)
-            return util_3d(self.model, self.shape, self.dtype, new_u2ds,
-                           self.name, self.fmtin, self.cnstnt, self.iprn,
-                           self.locat)
-
-
-#class transient_2d((with_metaclass(meta_interceptor, object))):
-class transient_2d(object):
-    """
-    transient_2d class for handling time-dependent 2-D model arrays.
-    just a thin wrapper around util_2d
-
-    Parameters
-    ----------
-    model : model object
-        The model object (of type :class:`flopy.modflow.mf.Modflow`) to which
-        this package will be added.
-    shape : length 2 tuple
-        shape of the 2-D transient arrays, typically (nrow,ncol)
-    dtype : [np.int,np.float32,np.bool]
-        the type of the data
-    value : variable
-        the data to be assigned to the 2-D arrays. Typically a dict
-        of {kper:value}, where kper is the zero-based stress period
-        to assign a value to.  Value should be cast-able to util_2d instance
-        can be a scalar, list, or ndarray is the array value is constant in
-        time.
-    name : string
-        name of the property, used for writing comments to input files
-    fmtin : string
-        modflow fmtin variable (optional).  (the default is None)
-    cnstnt : string
-        modflow cnstnt variable (optional) (the default is 1.0)
-    iprn : int
-        modflow iprn variable (optional) (the default is -1)
-    locat : int
-        modflow locat variable (optional) (the default is None).  If the model
-        instance does not support free format and the
-        external flag is not set and the value is a simple scalar,
-        then locat must be explicitly passed as it is the unit number
-         to read the array from
-    ext_filename : string
-        the external filename to write the array representation to
-        (optional) (the default is None) .
-        If type(value) is a string and is an accessible filename,
-        the ext_filename is reset to value.
-    bin : bool
-        flag to control writing external arrays as binary (optional)
-        (the default is False)
-
-    Attributes
-    ----------
-    transient_2ds : dict{kper:util_2d}
-        the transient sequence of util_2d objects
-
-    Methods
-    -------
-    get_kper_entry : (itmp,string)
-        get the itmp value and the util_2d file entry of the value in
-        transient_2ds in bin kper.  if kper < min(transient_2d.keys()),
-        return (1,zero_entry<util_2d>).  If kper > < min(transient_2d.keys()),
-        but is not found in transient_2d.keys(), return (-1,'')
-
-    See Also
-    --------
-
-    Notes
-    -----
-
-    Examples
-    --------
-
-    """
-
-    def __init__(self, model, shape, dtype, value, name=None, fmtin=None,
-                 cnstnt=1.0, iprn=-1, ext_filename=None, locat=None, bin=False):
-
-        if isinstance(value, transient_2d):
-            for attr in value.__dict__.items():
-                setattr(self, attr[0], attr[1])
-            return
-
-        self.model = model
-        assert len(shape) == 2, "transient_2d error: shape arg must be " + \
-                                "length two (nrow, ncol), not " + \
-                                str(shape)
-        self.shape = shape
-        self.dtype = dtype
-        self.__value = value
-        self.name_base = name
-        self.fmtin = fmtin
-        self.cnstst = cnstnt
-        self.iprn = iprn
-        self.locat = locat
-        if model.external_path != None:
-            self.ext_filename_base = \
-                os.path.join(model.external_path,
-                             self.name_base.replace(' ', '_'))
-        self.transient_2ds = self.build_transient_sequence()
-
-    def get_zero_2d(self, kper):
-        name = self.name_base + str(kper + 1) + '(filled zero)'
-        return util_2d(self.model, self.shape,
-                       self.dtype, 0.0, name=name).get_file_entry()
-
-
-    def to_shapefile(self, filename):
-        """
-        Export transient 2D data to a shapefile (as polygons). Adds an 
-            attribute for each unique util_2d instance in self.data
-
-        Parameters
-        ----------
-        filename : str
-            Shapefile name to write
-
-        Returns
-        ----------
-        None
-
-        See Also
-        --------
-
-        Notes
-        -----
-
-        Examples
-        --------
-        >>> import flopy
-        >>> ml = flopy.modflow.Modflow.load('test.nam')
-        >>> ml.rch.rech.as_shapefile('test_rech.shp')
-        """
-        from flopy.utils.flopy_io import write_grid_shapefile, shape_attr_name
-
-        array_dict = {}
-        for kper in range(self.model.nper):
-            u2d = self[kper]
-            name = '{}_{:03d}'.format(shape_attr_name(u2d.name), kper+1)
-            array_dict[name] = u2d.array
-        write_grid_shapefile(filename, self.model.dis.sr, array_dict)
-
-
-    def plot(self, filename_base=None, file_extension=None, **kwargs):
-        """
-        Plot transient 2-D model input data
-
-        Parameters
-        ----------
-        filename_base : str
-            Base file name that will be used to automatically generate file
-            names for output image files. Plots will be exported as image
-            files if file_name_base is not None. (default is None)
-        file_extension : str
-            Valid matplotlib.pyplot file extension for savefig(). Only used
-            if filename_base is not None. (default is 'png')
-        **kwargs : dict
-            axes : list of matplotlib.pyplot.axis
-                List of matplotlib.pyplot.axis that will be used to plot
-                data for each layer. If axes=None axes will be generated.
-                (default is None)
-            pcolor : bool
-                Boolean used to determine if matplotlib.pyplot.pcolormesh
-                plot will be plotted. (default is True)
-            colorbar : bool
-                Boolean used to determine if a color bar will be added to
-                the matplotlib.pyplot.pcolormesh. Only used if pcolor=True.
-                (default is False)
-            inactive : bool
-                Boolean used to determine if a black overlay in inactive
-                cells in a layer will be displayed. (default is True)
-            contour : bool
-                Boolean used to determine if matplotlib.pyplot.contour
-                plot will be plotted. (default is False)
-            clabel : bool
-                Boolean used to determine if matplotlib.pyplot.clabel
-                will be plotted. Only used if contour=True. (default is False)
-            grid : bool
-                Boolean used to determine if the model grid will be plotted
-                on the figure. (default is False)
-            masked_values : list
-                List of unique values to be excluded from the plot.
-            kper : str
-                MODFLOW zero-based stress period number to return. If
-                kper='all' then data for all stress period will be
-                extracted. (default is zero).
-
-        Returns
-        ----------
-        out : list
-            Empty list is returned if filename_base is not None. Otherwise
-            a list of matplotlib.pyplot.axis is returned.
-
-        See Also
-        --------
-
-        Notes
-        -----
-
-        Examples
-        --------
-        >>> import flopy
-        >>> ml = flopy.modflow.Modflow.load('test.nam')
-        >>> ml.rch.rech.plot()
-        
-        """
-        import flopy.plot.plotutil as pu
-
-        if file_extension is not None:
-            fext = file_extension
-        else:
-            fext = 'png'
-
-        if 'kper' in kwargs:
-            kk = kwargs['kper']
-            kwargs.pop('kper')
-            try:
-                kk = kk.lower()
-                if kk == 'all':
-                    k0 = 0
-                    k1 = self.model.nper
-                else:
-                    k0 = 0
-                    k1 = 1
-            except:
-                k0 = int(kk)
-                k1 = k0 + 1
-                # if kwargs['kper'] == 'all':
-                #     kwargs.pop('kper')
-                #     k0 = 0
-                #     k1 = self.model.nper
-                # else:
-                #     k0 = int(kwargs.pop('kper'))
-                #     k1 = k0 + 1
-        else:
-            k0 = 0
-            k1 = 1
-
-        if 'fignum' in kwargs:
-            fignum = kwargs.pop('fignum')
-        else:
-            fignum = list(range(k0, k1))
-
-        if 'mflay' in kwargs:
-            kwargs.pop('mflay')
-
-        axes = []
-        for idx, kper in enumerate(range(k0, k1)):
-            title = '{} stress period {:d}'. \
-                format(self.name_base.replace('_', '').upper(),
-                       kper + 1)
-            if filename_base is not None:
-                filename = filename_base + '_{:05d}.{}'.format(kper + 1, fext)
-            else:
-                filename = None
-            axes.append(pu._plot_array_helper(self[kper].array, self.model,
-                                              names=title, filenames=filename,
-                                              fignum=fignum[idx], **kwargs))
-        return axes
-
-
-    def __getitem__(self, kper):
-        if kper in list(self.transient_2ds.keys()):
-            return self.transient_2ds[kper]
-        elif kper < min(self.transient_2ds.keys()):
-            return self.get_zero_2d(kper)
-        else:
-            for i in range(kper, 0, -1):
-                if i in list(self.transient_2ds.keys()):
-                    return self.transient_2ds[i]
-            raise Exception("transient_2d.__getitem__(): error:" + \
-                            " could find an entry before kper {0:d}".format(kper))
-
-    def get_kper_entry(self, kper):
-        """
-        get the file entry info for a given kper
-        returns (itmp,file entry string from util_2d)
-        """
-        if kper in list(self.transient_2ds.keys()):
-            return (1, self.transient_2ds[kper].get_file_entry())
-        elif kper < min(self.transient_2ds.keys()):
-            return (1, self.get_zero_2d(kper))
-        else:
-            return (-1, '')
-
-    def build_transient_sequence(self):
-        """
-        parse self.__value into a dict{kper:util_2d}
-        """
-
-        # a dict keyed on kper (zero-based)
-        if isinstance(self.__value, dict):
-            tran_seq = {}
-            for key, val in self.__value.items():
-                try:
-                    key = int(key)
-                except:
-                    raise Exception("transient_2d error: can't cast key: " +
-                                    str(key) + " to kper integer")
-                if key < 0:
-                    raise Exception("transient_2d error: key can't be " +
-                                    " negative: " + str(key))
-                try:
-                    u2d = self.__get_2d_instance(key, val)
-                except Exception as e:
-                    raise Exception("transient_2d error building util_2d " +
-                                    " instance from value at kper: " +
-                                    str(key) + "\n" + str(e))
-                tran_seq[key] = u2d
-            return tran_seq
-
-        # these are all for single entries - use the same util_2d for all kper
-        # an array of shape (nrow,ncol)
-        elif isinstance(self.__value, np.ndarray):
-            return {0: self.__get_2d_instance(0, self.__value)}
-
-        # a filename
-        elif isinstance(self.__value, str):
-            return {0: self.__get_2d_instance(0, self.__value)}
-
-        # a scalar
-        elif np.isscalar(self.__value):
-            return {0: self.__get_2d_instance(0, self.__value)}
-
-        # lists aren't allowed
-        elif isinstance(self.__value, list):
-            raise Exception("transient_2d error: value cannot be a list " +
-                            "anymore.  try a dict{kper,value}")
-        else:
-            raise Exception("transient_2d error: value type not " +
-                            " recognized: " + str(type(self.__value)))
-
-
-    def __get_2d_instance(self, kper, arg):
-        """
-        parse an argument into a util_2d instance
-        """
-        ext_filename = None
-        name = self.name_base + str(kper + 1)
-        if self.model.external_path != None:
-            ext_filename = self.ext_filename_base + str(kper) + '.ref'
-        u2d = util_2d(self.model, self.shape, self.dtype, arg,
-                      fmtin=self.fmtin, name=name,
-                      ext_filename=ext_filename,
-                      locat=self.locat)
-        return u2d
-
-
-#class util_2d((with_metaclass(meta_interceptor, object))):
-class util_2d(object):
-    """
-    util_2d class for handling 2-D model arrays
-
-    Parameters
-    ----------
-    model : model object
-        The model object (of type :class:`flopy.modflow.mf.Modflow`) to which
-        this package will be added.
-    shape : lenght 3 tuple
-        shape of the 3-D array
-    dtype : [np.int,np.float32,np.bool]
-        the type of the data
-    value : variable
-        the data to be assigned to the 2-D array.
-        can be a scalar, list, or ndarray
-    name : string
-        name of the property (optional). (the default is None
-    fmtin : string
-        modflow fmtin variable (optional).  (the default is None)
-    cnstnt : string
-        modflow cnstnt variable (optional) (the default is 1.0)
-    iprn : int
-        modflow iprn variable (optional) (the default is -1)
-    locat : int
-        modflow locat variable (optional) (the default is None).  If the model
-        instance does not support free format and the
-        external flag is not set and the value is a simple scalar,
-        then locat must be explicitly passed as it is the unit number
-         to read the array from)
-    ext_filename : string
-        the external filename to write the array representation to
-        (optional) (the default is None) .
-        If type(value) is a string and is an accessible filename,
-        the ext_filename is reset to value.
-    bin : bool
-        flag to control writing external arrays as binary (optional)
-        (the default is False)
-
-    Attributes
-    ----------
-    array : np.ndarray
-        the array representation of the 2-D object
-
-    Methods
-    -------
-    get_file_entry : string
-        get the model input file string including the control record
-
-    See Also
-    --------
-
-    Notes
-    -----
-
-    Examples
-    --------
-
-    """
-
-    def __init__(self, model, shape, dtype, value, name=None, fmtin=None,
-                 cnstnt=1.0, iprn=-1, ext_filename=None, locat=None, bin=False,
-                 ext_unit_dict=None):
-        """
-        1d or 2-d array support with minimum of mem footprint.
-        only creates arrays as needed, 
-        otherwise functions with strings or constants
-        shape = 1-d or 2-d tuple
-        value =  an instance of string,list,np.int,np.float32,np.bool or np.ndarray
-        vtype = str,np.int,np.float32,np.bool, or np.ndarray
-        dtype = np.int, or np.float32
-        if ext_filename is passed, scalars are written externally as arrays
-        model instance bool attribute "free_format" used for generating control record
-        model instance string attribute "external_path" 
-        used to determine external array writing
-        bin controls writing of binary external arrays
-        """
-        if isinstance(value, util_2d):
-            for attr in value.__dict__.items():
-                setattr(self, attr[0], attr[1])
-            return
-        self.model = model
-        self.shape = shape
-        self.dtype = dtype
-        self.bin = bool(bin)
-        self.name = name
-        self.locat = locat
-        self.__value = self.parse_value(value)
-        self.__value_built = None
-        self.cnstnt = float(cnstnt)
-        self.iprn = iprn
-        self.ext_filename = None
-        # just for testing
-        if hasattr(model, 'use_existing'):
-            self.use_existing = bool(model.use_existing)
-        else:
-            self.use_existing = False
-            # set fmtin
-        if fmtin is not None:
-            self.fmtin = fmtin
-        else:
-            if self.bin:
-                self.fmtin = '(BINARY)'
-            else:
-                if len(shape) == 1:
-                    npl = self.shape[0]
-                else:
-                    npl = self.shape[1]
-                if self.dtype == np.int:
-                    self.fmtin = '(' + str(npl) + 'I10) '
-                else:
-                    self.fmtin = '(' + str(npl) + 'G15.6) '
-
-        # get (npl,python_format_descriptor) from fmtin
-        self.py_desc = self.fort_2_py(self.fmtin)
-
-        # some defense
-        if dtype not in [np.int, np.int32, np.float32, np.bool]:
-            raise Exception('util_2d:unsupported dtype: ' + str(dtype))
-        if self.model.external_path != None and name == None \
-                and ext_filename == None:
-            raise Exception('util_2d: use external arrays requires either ' +
-                            'name or ext_filename attribute')
-        elif self.model.external_path != None and ext_filename == None \
-                and self.vtype not in [np.int, np.float32]:
-            #self.ext_filename = self.model.external_path+name+'.ref'
-            self.ext_filename = os.path.join(self.model.external_path,
-                                             name + '.ref')
-        elif self.vtype not in [np.int, np.float32]:
-            self.ext_filename = ext_filename
-
-        if self.bin and self.ext_filename is None:
-            raise Exception('util_2d: binary flag requires ext_filename')
-
-    def plot(self, title=None, filename_base=None, file_extension=None,
-             fignum=None, **kwargs):
-        """
-        Plot 2-D model input data
-
-        Parameters
-        ----------
-        title : str
-            Plot title. If a plot title is not provide one will be
-            created based on data name (self.name). (default is None)
-        filename_base : str
-            Base file name that will be used to automatically generate file
-            names for output image files. Plots will be exported as image
-            files if file_name_base is not None. (default is None)
-        file_extension : str
-            Valid matplotlib.pyplot file extension for savefig(). Only used
-            if filename_base is not None. (default is 'png')
-        **kwargs : dict
-            axes : list of matplotlib.pyplot.axis
-                List of matplotlib.pyplot.axis that will be used to plot
-                data for each layer. If axes=None axes will be generated.
-                (default is None)
-            pcolor : bool
-                Boolean used to determine if matplotlib.pyplot.pcolormesh
-                plot will be plotted. (default is True)
-            colorbar : bool
-                Boolean used to determine if a color bar will be added to
-                the matplotlib.pyplot.pcolormesh. Only used if pcolor=True.
-                (default is False)
-            inactive : bool
-                Boolean used to determine if a black overlay in inactive
-                cells in a layer will be displayed. (default is True)
-            contour : bool
-                Boolean used to determine if matplotlib.pyplot.contour
-                plot will be plotted. (default is False)
-            clabel : bool
-                Boolean used to determine if matplotlib.pyplot.clabel
-                will be plotted. Only used if contour=True. (default is False)
-            grid : bool
-                Boolean used to determine if the model grid will be plotted
-                on the figure. (default is False)
-            masked_values : list
-                List of unique values to be excluded from the plot.
-
-        Returns
-        ----------
-        out : list
-            Empty list is returned if filename_base is not None. Otherwise
-            a list of matplotlib.pyplot.axis is returned.
-
-        See Also
-        --------
-
-        Notes
-        -----
-
-        Examples
-        --------
-        >>> import flopy
-        >>> ml = flopy.modflow.Modflow.load('test.nam')
-        >>> ml.dis.top.plot()
-        
-        """
-        import flopy.plot.plotutil as pu
-
-        if title is None:
-            title = self.name
-
-        if file_extension is not None:
-            fext = file_extension
-        else:
-            fext = 'png'
-
-        filename = None
-        if filename_base is not None:
-            filename = '{}_{}.{}'.format(filename_base, self.name, fext)
-
-        return pu._plot_array_helper(self.array, self.model,
-                                     names=title, filenames=filename,
-                                     fignum=fignum, **kwargs)
-
-
-    def to_shapefile(self, filename):
-        """
-        Export 2-D model data to a shapefile (as polygons) of self.array
-
-        Parameters
-        ----------
-        filename : str
-            Shapefile name to write
-
-        Returns
-        ----------
-        None
-
-        See Also
-        --------
-
-        Notes
-        -----
-
-        Examples
-        --------
-        >>> import flopy
-        >>> ml = flopy.modflow.Modflow.load('test.nam')
-        >>> ml.dis.top.as_shapefile('test_top.shp')
-        """
-        from flopy.utils.flopy_io import write_grid_shapefile, shape_attr_name
-        name = shape_attr_name(self.name, keep_layer=True)
-        write_grid_shapefile(filename, self.model.dis.sr, {name: self.array})
-
-    @staticmethod
-    def get_default_numpy_fmt(dtype):
-        if dtype == np.int:
-            return "%6d"
-        elif dtype == np.float32:
-            return "%15.6E"
-        else:
-            raise Exception("util_2d.get_default_numpy_fmt(): unrecognized " + \
-                            "dtype, must be np.int or np.float32")
-
-    def set_fmtin(self, fmtin):
-        self.fmtin = fmtin
-        self.py_desc = self.fort_2_py(self.fmtin)
-        return
-
-    def get_value(self):
-        return self.__value
-
-    # overloads, tries to avoid creating arrays if possible
-    def __add__(self, other):
-        if self.vtype in [np.int, np.float32] and self.vtype == other.vtype:
-            return self.__value + other.get_value()
-        else:
-            return self.array + other.array
-
-    def __sub__(self, other):
-        if self.vtype in [np.int, np.float32] and self.vtype == other.vtype:
-            return self.__value - other.get_value()
-        else:
-            return self.array - other.array
-
-    def __getitem__(self, k):
-        # array = self.array.copy()
-        # array[:] = np.NaN
-        # array[k] = self.array[k]
-        # new_util2d = new_u2d(self,array)
-        # return new_u2d(self,array)
-        if isinstance(k, int):
-            # this explicit cast is to handle a bug in numpy versions < 1.6.2
-            if self.dtype == np.float32:
-                return float(self.array[k])
-            else:
-                return self.array[k]
-        else:
-            if isinstance(k, tuple):
-                if len(k) == 2:
-                    return self.array[k[0], k[1]]
-                if len(k) == 1:
-                    return self.array[k]
-            else:
-                return self.array[(k,)]
-
-    def __setitem__(self, k, value):
-        """
-        this one is dangerous because it resets __value
-        """
-        a = self.array
-        a[k] = value
-        a = a.astype(self.dtype)
-        self.__value = a
-        if self.__value_built is not None:
-            self.__value_built = None
-
-    def all(self):
-        return self.array.all()
-
-    def __len__(self):
-        return self.shape[0]
-
-    def sum(self):
-        return self.array.sum()
-
-    @property
-    def vtype(self):
-        return type(self.__value)
-
-    def get_file_entry(self):
-        """
-        this is the entry point for getting an
-        input file entry for this object
-        """
-        # call get_file_array first in case we need to
-        #  get a new external unit number and reset self.locat
-        vstring = self.get_file_array()
-        cr = self.get_control_record()
-        return cr + vstring
-
-
-    def get_file_array(self):
-        """
-        increments locat and update model instance if needed.
-        if the value is a constant, or a string, or external, 
-        return an empty string
-        """
-        # if the value is not a filename
-        if self.vtype != str:
-
-            # if the ext_filename was passed, then we need
-            #  to write an external array
-            if self.ext_filename != None:
-                # if we need fixed format, reset self.locat and get a
-                #   new unit number
-                if not self.model.free_format:
-                    self.locat = self.model.next_ext_unit()
-                    if self.bin:
-                        self.locat = -1 * np.abs(self.locat)
-                        self.model.add_external(self.ext_filename,
-                                                self.locat, binFlag=True)
-                    else:
-                        self.model.add_external(self.ext_filename, self.locat)
-                # write external formatted or unformatted array
-                if not self.use_existing:
-                    if not self.bin:
-                        f = open(self.ext_filename, 'w')
-                        f.write(self.string)
-                        f.close()
-                    else:
-                        a = self.array.tofile(self.ext_filename)
-                return ''
-
-            # this internal array or constant
-            else:
-                if self.vtype is np.ndarray:
-                    return self.string
-                # if this is a constant, return a null string
-                else:
-                    return ''
-        else:
-            if os.path.exists(self.__value) and self.ext_filename is not None:
-                # if this is a free format model, then we can use the same
-                #  ext file over and over - no need to copy
-                # also, loosen things up with FREE format
-                if self.model.free_format:
-                    self.ext_filename = self.__value
-                    self.fmtin = '(FREE)'
-                    self.py_desc = self.fort_2_py(self.fmtin)
-
-                else:
-                    if self.__value != self.ext_filename:
-                        shutil.copy2(self.__value, self.ext_filename)
-                    # if fixed format, we need to get a new unit number
-                    #  and reset locat
-                    self.locat = self.model.next_ext_unit()
-                    self.model.add_external(self.ext_filename, self.locat)
-
-                return ''
-                # otherwise, we need to load the the value filename
-            #  and return as a string
-            else:
-                return self.string
-
-    @property
-    def string(self):
-        """
-        get the string represenation of value attribute
-        """
-        a = self.array
-        # convert array to sting with specified format
-        a_string = array2string(a, self.py_desc)
-        return a_string
-
-    @property
-    def array(self):
-        """
-        get the array representation of value attribute
-        if value is a string or a constant, the array is loaded/built only once
-        """
-        if self.vtype == str:
-            if self.__value_built is None:
-                file_in = open(self.__value, 'r')
-                self.__value_built = \
-                    util_2d.load_txt(self.shape, file_in, self.dtype,
-                                     self.fmtin).astype(self.dtype)
-                file_in.close()
-            return self.__value_built
-        elif self.vtype != np.ndarray:
-            if self.__value_built is None:
-                self.__value_built = np.ones(self.shape, dtype=self.dtype) \
-                                     * self.__value
-            return self.__value_built
-        else:
-            return self.__value
-
-    @staticmethod
-    def load_txt(shape, file_in, dtype, fmtin):
-        """
-        load a (possibly wrapped format) array from a file
-        (self.__value) and casts to the proper type (self.dtype)
-        made static to support the load functionality 
-        this routine now supports fixed format arrays where the numbers
-        may touch.
-        """
-        #file_in = open(self.__value,'r')
-        #file_in = open(filename,'r')
-        #nrow,ncol = self.shape
-        nrow, ncol = shape
-        npl, fmt, width, decimal = decode_fortran_descriptor(fmtin)
-        data = np.zeros((nrow * ncol), dtype=dtype) + np.NaN
-        d = 0
-        if not hasattr(file_in, 'read'):
-            file_in = open(file_in, 'r')
-        while True:
-            line = file_in.readline()
-            if line in [None, ''] or d == nrow * ncol:
-                break
-            if npl == 'free':
-                raw = line.strip('\n').split()
-            else:
-                #split line using number of values in the line
-                rawlist = []
-                istart = 0
-                istop = width
-                for i in range(npl):
-                    txtval = line[istart:istop]
-                    if txtval.strip() != '':
-                        rawlist.append(txtval)
-                    else:
-                        break
-                    istart = istop
-                    istop += width
-                raw = rawlist
-
-            for a in raw:
-                try:
-                    data[d] = dtype(a)
-                except:
-                    raise Exception('util_2d:unable to cast value: ' +
-                                    str(a) + ' to type:' + str(dtype))
-                if d == (nrow * ncol) - 1:
-                    assert len(data) == (nrow * ncol)
-                    data.resize(nrow, ncol)
-                    return (data)
-                d += 1
-            #        file_in.close()
-        if np.isnan(np.sum(data)):
-            raise Exception("util_2d.load_txt() error: np.NaN in data array")
-        data.resize(nrow, ncol)
-        return data * mult
-
-    @staticmethod
-    def write_txt(shape, file_out, data, fortran_format="(FREE)",
-                  python_format=None):
-        """
-        write a (possibly wrapped format) array from a file
-        (self.__value) and casts to the proper type (self.dtype)
-        made static to support the load functionality
-        this routine now supports fixed format arrays where the numbers
-        may touch.
-        """
-
-        if fortran_format.upper() == '(FREE)' and python_format is None:
-            np.savetxt(file_out, data, util_2d.get_default_numpy_fmt(data.dtype),
-                       delimiter='')
-            return
-
-        nrow, ncol = shape
-        if python_format is None:
-            column_length, fmt, width, decimal = \
-                decode_fortran_descriptor(fortran_format)
-            output_fmt = '{0}0:{1}.{2}{3}{4}'.format('{', width, decimal, fmt,
-                                                     '}')
-        else:
-            try:
-                column_length, output_fmt = int(python_format[0]), \
-                                            python_format[1]
-            except:
-                raise Exception('util_2d.write_txt: \nunable to parse'
-                                + 'python_format:\n    {0}\n'.
-                                format(python_format)
-                                + '  python_format should be a list with\n'
-                                + '   [column_length, fmt]\n'
-                                + '    e.g., [10, {0:10.2e}]')
-        if ncol % column_length == 0:
-            lineReturnFlag = False
-        else:
-            lineReturnFlag = True
-        # write the array
-        for i in range(nrow):
-            icol = 0
-            for j in range(ncol):
-                try:
-                    file_out.write(output_fmt.format(data[i, j]))
-                except:
-                    print('Value {0} at row,col [{1},{2}] can not be written' \
-                          .format(data[i, j], i, j))
-                    raise Exception
-                if (j + 1) % column_length == 0.0 and j != 0:
-                    file_out.write('\n')
-            if lineReturnFlag == True:
-                file_out.write('\n')
-
-    @staticmethod
-    def load_bin(shape, file_in, dtype, bintype=None):
-        import flopy.utils.binaryfile as bf
-        nrow, ncol = shape
-        if bintype is not None:
-            if dtype not in [np.int]:
-                header_dtype = bf.BinaryHeader.set_dtype(bintype=bintype)
-            header_data = np.fromfile(file_in, dtype=header_dtype, count=1)
-        else:
-            header_data = None
-        data = np.fromfile(file_in, dtype=dtype, count=nrow * ncol)
-        data.resize(nrow, ncol)
-        return [header_data, data]
-
-    @staticmethod
-    def write_bin(shape, file_out, data, bintype=None, header_data=None):
-        dtype = data.dtype
-        if dtype.kind != 'i':
-            if bintype is not None:
-                if header_data is None:
-                    header_data = BinaryHeader.create(bintype=bintype)
-            if header_data is not None:
-                header_data.tofile(file_out)
-        data.tofile(file_out)
-        return
-
-    def get_control_record(self):
-        """
-        get the modflow control record
-        """
-        lay_space = '{0:>27s}'.format('')
-        if self.model.free_format:
-            if self.ext_filename is None:
-                if self.vtype in [np.int]:
-                    lay_space = '{0:>32s}'.format('')
-                if self.vtype in [np.int, np.float32]:
-                    # this explicit cast to float is to handle a
-                    #- bug in versions of numpy < l.6.2
-                    if self.dtype == np.float32:
-                        cr = 'CONSTANT ' + \
-                             self.py_desc[1].format(float(self.__value))
-                    else:
-                        cr = 'CONSTANT ' + self.py_desc[1].format(self.__value)
-                    cr = '{0:s}{1:s}#{2:<30s}\n'.format(cr, lay_space,
-                                                        self.name)
-                else:
-                    cr = 'INTERNAL {0:15.6G} {1:>10s} {2:2.0f} #{3:<30s}\n' \
-                        .format(self.cnstnt, self.fmtin, self.iprn, self.name)
-            else:
-                # need to check if ext_filename exists, if not, need to
-                #  write constant as array to file or array to file
-                f = self.ext_filename
-                fr = os.path.relpath(f, self.model.model_ws)
-                #if self.locat is None:
-                cr = 'OPEN/CLOSE  {0:>30s} {1:15.6G} {2:>10s} {3:2.0f} {4:<30s}\n'.format(fr, self.cnstnt,
-                                                                                          self.fmtin.strip(), self.iprn,
-                                                                                          self.name)
-                # else:
-                #     cr = 'EXTERNAL  {0:5d} {1:15.6G} {2:>10s} {3:2.0f} {4:<30s}\n'.format(self.locat, self.cnstnt,
-                #          self.fmtin.strip(), self.iprn, self.name)
-
-        else:
-            # if value is a scalar and we don't want external array
-            if self.vtype in [np.int, np.float32] and self.ext_filename is None:
-                locat = 0
-                # explicit cast for numpy bug in versions < 1.6.2
-                if self.dtype == np.float32:
-                    cr = '{0:>10.0f}{1:>10.5G}{2:>20s}{3:10.0f} #{4}\n' \
-                        .format(locat, float(self.__value),
-                                self.fmtin, self.iprn, self.name)
-                else:
-                    cr = '{0:>10.0f}{1:>10.5G}{2:>20s}{3:10.0f} #{4}\n' \
-                        .format(locat, self.__value, self.fmtin, self.iprn,
-                                self.name)
-            else:
-                if self.ext_filename is None:
-                    assert self.locat != None, 'util_2d:a non-constant value ' + \
-                                               ' for an internal fixed-format requires LOCAT to be passed'
-                if self.dtype == np.int:
-                    cr = '{0:>10.0f}{1:>10.0f}{2:>20s}{3:>10.0f} #{4}\n' \
-                        .format(self.locat, self.cnstnt, self.fmtin,
-                                self.iprn, self.name)
-                elif self.dtype == np.float32:
-                    cr = '{0:>10.0f}{1:>10.5G}{2:>20s}{3:>10.0f} #{4}\n' \
-                        .format(self.locat, self.cnstnt, self.fmtin,
-                                self.iprn, self.name)
-                else:
-                    raise Exception('util_2d: error generating fixed-format ' +
-                                    ' control record,dtype must be np.int or np.float32')
-        return cr
-
-
-    def fort_2_py(self, fd):
-        """
-        converts the fortran format descriptor
-        into a tuple of npl and a python format specifier
-
-        """
-        npl, fmt, width, decimal = decode_fortran_descriptor(fd)
-        if npl == 'free':
-            if self.vtype == np.int:
-                return (self.shape[1], '{0:10.0f} ')
-            else:
-                return (self.shape[1], '{0:15.6G} ')
-        elif npl == 'binary':
-            return ('binary', None)
-        else:
-            pd = build_python_descriptor(npl, fmt, width, decimal)
-            return (npl, pd)
-
-
-    def parse_value(self, value):
-        """
-        parses and casts the raw value into an acceptable format for __value
-        lot of defense here, so we can make assumptions later
-        """
-        if isinstance(value, list):
-            if VERBOSE:
-                print('util_2d: casting list to array')
-            value = np.array(value)
-        if isinstance(value, bool):
-            if self.dtype == np.bool:
-                try:
-                    value = np.bool(value)
-                    return value
-                except:
-                    raise Exception('util_2d:could not cast ' +
-                                    'boolean value to type "np.bool": ' +
-                                    str(value))
-            else:
-                raise Exception('util_2d:value type is bool, ' +
-                                ' but dtype not set as np.bool')
-        if isinstance(value, str):
-            if self.dtype == np.int:
-                try:
-                    value = int(value)
-                except:
-                    # print value
-                    # print os.path.join(self.model.model_ws,value)
-                    # JDH Note: value should be the filename with
-                    #            the relative path. Trace through code to
-                    #            determine why it isn't
-                    if os.path.basename(value) == value:
-                        value = os.path.join(self.model.model_ws, value)
-                    assert os.path.exists(value), 'could not find file: ' + str(value)
-                    #assert os.path.exists(value), \
-                    #    'could not find file: ' + str(value)
-                    return value
-            else:
-                try:
-                    value = float(value)
-                except:
-                    assert os.path.exists(
-                        os.path.join(self.model.model_ws, value)), \
-                        'could not find file: ' + str(value)
-                    return value
-        if np.isscalar(value):
-            if self.dtype == np.int:
-                try:
-                    value = np.int(value)
-                    return value
-                except:
-                    raise Exception('util_2d:could not cast scalar ' +
-                                    'value to type "int": ' + str(value))
-            elif self.dtype == np.float32:
-                try:
-                    value = np.float32(value)
-                    return value
-                except:
-                    raise Exception('util_2d:could not cast ' +
-                                    'scalar value to type "float": ' +
-                                    str(value))
-
-        if isinstance(value, np.ndarray):
-            if self.shape != value.shape:
-                raise Exception('util_2d:self.shape: ' + str(self.shape) +
-                                ' does not match value.shape: ' +
-                                str(value.shape))
-            if self.dtype != value.dtype:
-                if VERBOSE:
-                    print('util_2d:warning - casting array of type: ' + \
-                          str(value.dtype) + ' to type: ' + str(self.dtype))
-            return value.astype(self.dtype)
-
-        else:
-            raise Exception('util_2d:unsupported type in util_array: ' +
-                            str(type(value)))
-
-
-    @staticmethod
-    def load(f_handle, model, shape, dtype, name, ext_unit_dict=None):
-        """
-        functionality to load util_2d instance from an existing
-        model input file.
-        external and internal record types must be fully loaded
-        if you are using fixed format record types,make sure 
-        ext_unit_dict has been initialized from the NAM file
-        """
-
-        curr_unit = None
-        if ext_unit_dict is not None:
-            # determine the current file's unit number
-            cfile = f_handle.name
-            for cunit in ext_unit_dict:
-                if cfile == ext_unit_dict[cunit].filename:
-                    curr_unit = cunit
-                    break
-
-        cr_dict = util_2d.parse_control_record(f_handle.readline(),
-                                               current_unit=curr_unit,
-                                               dtype=dtype,
-                                               ext_unit_dict=ext_unit_dict)
-
-        if cr_dict['type'] == 'constant':
-            u2d = util_2d(model, shape, dtype, cr_dict['cnstnt'], name=name,
-                          iprn=cr_dict['iprn'], fmtin=cr_dict['fmtin'])
-
-        elif cr_dict['type'] == 'open/close':
-            # clean up the filename a little
-            fname = cr_dict['fname']
-            fname = fname.replace("'", "")
-            fname = fname.replace('"', '')
-            fname = fname.replace('\'', '')
-            fname = fname.replace('\"', '')
-            fname = fname.replace('\\', os.path.sep)
-            fname = os.path.join(model.model_ws, fname)
-            #load_txt(shape, file_in, dtype, fmtin):
-            assert os.path.exists(fname), "util_2d.load() error: open/close " + \
-                                          "file " + str(fname) + " not found"
-<<<<<<< HEAD
-            f = open(fname, 'r')
-            if str('binary') not in str(cr_dict['fmtin'].lower()):
-                data = util_2d.load_txt(shape=shape,
-                                    file_in=f,
-                                    dtype=dtype, fmtin=cr_dict['fmtin'])
-            else:
-                # hack - adding bintype='Head'
-                # need better way to detect if this is a head file from previous run
-                header_data, data = util_2d.load_bin(
-                    shape, f, dtype, bintype='Head')
-=======
-            if str('binary') not in str(cr_dict['fmtin'].lower()):
-                f = open(fname, 'r')
-                data = util_2d.load_txt(shape=shape,
-                                        file_in=f,
-                                        dtype=dtype, fmtin=cr_dict['fmtin'])
-            else:
-                f = open(fname, 'rb')
-                header_data, data = util_2d.load_bin(shape, f, dtype, bintype='Head')
->>>>>>> 6f6a5c2e
-            f.close()
-            data *= cr_dict['cnstnt']
-            u2d = util_2d(model, shape, dtype, data, name=name,
-                          iprn=cr_dict['iprn'], fmtin=cr_dict['fmtin'])
-
-
-        elif cr_dict['type'] == 'internal':
-            data = util_2d.load_txt(shape, f_handle, dtype, cr_dict['fmtin'])
-            data *= cr_dict['cnstnt']
-            u2d = util_2d(model, shape, dtype, data, name=name,
-                          iprn=cr_dict['iprn'], fmtin=cr_dict['fmtin'])
-
-        elif cr_dict['type'] == 'external':
-            assert cr_dict['nunit'] in list(ext_unit_dict.keys())
-            if str('binary') not in str(cr_dict['fmtin'].lower()):
-                data = util_2d.load_txt(shape,
-                                        ext_unit_dict[cr_dict['nunit']].filehandle,
-                                        dtype, cr_dict['fmtin'])
-            else:
-                header_data, data = util_2d.load_bin(
-                    shape, ext_unit_dict[cr_dict['nunit']].filehandle, dtype,
-                    bintype='Head')
-            data *= cr_dict['cnstnt']
-            u2d = util_2d(model, shape, dtype, data, name=name,
-                          iprn=cr_dict['iprn'], fmtin=cr_dict['fmtin'])
-            # track this unit number so we can remove it from the external
-            # file list later
-            model.pop_key_list.append(cr_dict['nunit'])
-        return u2d
-
-
-    @staticmethod
-    def parse_control_record(line, current_unit=None, dtype=np.float32,
-                             ext_unit_dict=None):
-        """
-        parses a control record when reading an existing file
-        rectifies fixed to free format
-        current_unit (optional) indicates the unit number of the file being parsed
-        """
-        free_fmt = ['open/close', 'internal', 'external', 'constant']
-        raw = line.lower().strip().split()
-        freefmt, cnstnt, fmtin, iprn, nunit = None, None, None, -1, None
-        fname = None
-        isFloat = False
-        if dtype == np.float or dtype == np.float32:
-            isFloat = True
-            # if free format keywords
-        if str(raw[0]) in str(free_fmt):
-            freefmt = raw[0]
-            if raw[0] == 'constant':
-                if isFloat:
-                    cnstnt = np.float(raw[1].lower().replace('d', 'e'))
-                else:
-                    cnstnt = np.int(raw[1].lower())
-            if raw[0] == 'internal':
-                if isFloat:
-                    cnstnt = np.float(raw[1].lower().replace('d', 'e'))
-                else:
-                    cnstnt = np.int(raw[1].lower())
-                fmtin = raw[2].strip()
-                iprn = int(raw[3])
-            elif raw[0] == 'external':
-                if ext_unit_dict is not None:
-                    try:
-                        #td = ext_unit_dict[int(raw[1])]
-                        fname = ext_unit_dict[int(raw[1])].filename.strip()
-                    except:
-                        pass
-                nunit = int(raw[1])
-                if isFloat:
-                    cnstnt = np.float(raw[2].lower().replace('d', 'e'))
-                else:
-                    cnstnt = np.int(raw[2].lower())
-                fmtin = raw[3].strip()
-                iprn = int(raw[4])
-            elif raw[0] == 'open/close':
-                fname = raw[1].strip()
-                if isFloat:
-                    cnstnt = np.float(raw[2].lower().replace('d', 'e'))
-                else:
-                    cnstnt = np.int(raw[2].lower())
-                fmtin = raw[3].strip()
-                iprn = int(raw[4])
-                npl, fmt, width, decimal = None, None, None, None
-        else:
-            locat = np.int(line[0:10].strip())
-            if isFloat:
-                cnstnt = np.float(line[10:20].strip().lower().replace('d', 'e'))
-            else:
-                cnstnt = np.int(line[10:20].strip())
-            if locat != 0:
-                fmtin = line[20:40].strip()
-                iprn = np.int(line[40:50].strip())
-            #locat = int(raw[0])        
-            #cnstnt = float(raw[1])
-            #fmtin = raw[2].strip()
-            #iprn = int(raw[3])
-
-            if locat == 0:
-                freefmt = 'constant'
-            elif locat < 0:
-                freefmt = 'external'
-                nunit = np.int(locat) * -1
-                fmtin = '(binary)'
-            elif locat > 0:
-                # if the unit number matches the current file, it's internal
-                if locat == current_unit:
-                    freefmt = 'internal'
-                else:
-                    freefmt = 'external'
-                nunit = np.int(locat)
-        cr_dict = {}
-        cr_dict['type'] = freefmt
-        cr_dict['cnstnt'] = cnstnt
-        cr_dict['nunit'] = nunit
-        cr_dict['iprn'] = iprn
-        cr_dict['fmtin'] = fmtin
-        cr_dict['fname'] = fname
-        return cr_dict
-
-    def __mul__(self, other):
-        if np.isscalar(other):
-            self.array
-            return util_2d(self.model, self.shape, self.dtype,
-                           self.__value_built * other, self.name,
-                           self.fmtin, self.cnstnt, self.iprn, self.ext_filename,
-                           self.locat, self.bin)
-        else:
-            raise NotImplementedError(
-                "util_2d.__mul__() not implemented for non-scalars")
+"""
+util_array module.  Contains the util_2d, util_3d and transient_2d classes.
+ These classes encapsulate modflow-style array inputs away
+ from the individual packages.  The end-user should not need to
+ instantiate these classes directly.
+
+"""
+from __future__ import division, print_function
+# from future.utils import with_metaclass
+
+import os
+import shutil
+import copy
+import numpy as np
+
+VERBOSE = False
+
+
+def decode_fortran_descriptor(fd):
+    # strip off any quotes around format string
+    fd = fd.replace("'", "")
+    fd = fd.replace('"', '')
+    # strip off '(' and ')'
+    fd = fd.strip()[1:-1]
+    if str('FREE') in str(fd.upper()):
+        return 'free', None, None, None
+    elif str('BINARY') in str(fd.upper()):
+        return 'binary', None, None, None
+    if str('.') in str(fd):
+        raw = fd.split('.')
+        decimal = int(raw[1])
+    else:
+        raw = [fd]
+        decimal = None
+    fmts = ['I', 'G', 'E', 'F']
+    raw = raw[0].upper()
+    for fmt in fmts:
+        if fmt in raw:
+            raw = raw.split(fmt)
+            # '(F9.0)' will return raw = ['', '9']
+            #  try and except will catch this
+            try:
+                npl = int(raw[0])
+                width = int(raw[1])
+            except:
+                npl = 1
+                width = int(raw[1])
+            if fmt == 'G':
+                fmt = 'E'
+            return npl, fmt, width, decimal
+    raise Exception('Unrecognized format type: ' +
+                    str(fd) + ' looking for: ' + str(fmts))
+
+
+def build_fortran_desciptor(npl, fmt, width, decimal):
+    fd = '(' + str(npl) + fmt + str(width)
+    if decimal is not None:
+        fd += '.' + str(decimal) + ')'
+    else:
+        fd += ')'
+    return fd
+
+
+def build_python_descriptor(npl, fmt, width, decimal):
+    if fmt.upper() == 'I':
+        fmt = 'd'
+    pd = '{0:' + str(width)
+    if decimal is not None:
+        pd += '.' + str(decimal) + fmt + '}'
+    else:
+        pd += fmt + '}'
+    return pd
+
+
+def read1d(f, a):
+    """
+    Fill the 1d array, a, with the correct number of values.  Required in
+    case lpf 1d arrays (chani, layvka, etc) extend over more than one line
+
+    """
+    values = []
+    while True:
+        line = f.readline()
+        t = line.strip().split()
+        values = values + t
+        if len(values) >= a.shape[0]:
+            break
+    a[:] = np.array(values[0:a.shape[0]], dtype=a.dtype)
+    return a
+
+
+def array2string(a, fmt_tup):
+    """
+    Converts a 1D or 2D array into a string
+    Input:
+        a: array
+        fmt_tup = (npl,fmt_str)
+        fmt_str: format string
+        npl: number of numbers per line
+    Output:
+        s: string representation of the array
+    """
+
+    aa = np.atleast_2d(a)
+    nr, nc = np.shape(aa)[0:2]
+    #print 'nr = %d, nc = %d\n' % (nr, nc)
+    npl = fmt_tup[0]
+    fmt_str = fmt_tup[1]
+    # hack for binary - no fmt given
+    if fmt_str == None:
+        fmt_str = '{0:15.6G}'
+        npl = aa.shape[1]
+    s = ''
+    for r in range(nr):
+        for c in range(nc):
+            # fix for numpy 1.6 bug
+            if aa.dtype == 'float32':
+                s = s + (fmt_str.format(float(aa[r, c])))
+            else:
+                s = s + (fmt_str.format(aa[r, c]))
+            if ((c + 1) % npl == 0) or (c == (nc - 1)):
+                s += '\n'
+    return s
+
+
+def cast2dict(value):
+    """
+    Converts scalar or list to dictionary keyed on kper that
+    can be used with the transient_2d class.
+    """
+    # If already a dictionary return
+    if (isinstance(value, dict)):
+        return value
+
+    # If value is a scalar or a single numpy array convert to a list
+    if (np.isscalar(value) or isinstance(value, np.ndarray)):
+        value = [value]
+
+    rv = {}
+    # Convert list to dictionary
+    if (isinstance(value, list)):
+        for kper, a in enumerate(value):
+            rv[kper] = a
+    else:
+        raise Exception("cast2dict error: value type not " +
+                        " recognized: " + str(type(value)))
+
+    return rv
+
+
+def u3d_like(model, other):
+    u3d = copy.deepcopy(other)
+    u3d.model = model
+    for i, u2d in enumerate(u3d.util_2ds):
+        u3d.util_2ds[i].model = model
+
+    return u3d
+
+
+def u2d_like(model, other):
+    u2d = copy.deepcopy(other)
+    u2d.model = model
+    return u2d
+
+
+def new_u2d(old_util2d, value):
+    new_util2d = util_2d(old_util2d.model, old_util2d.shape, old_util2d.dtype,
+                         value, old_util2d.name, old_util2d.fmtin,
+                         old_util2d.cnstnt, old_util2d.iprn,
+                         old_util2d.ext_filename, old_util2d.locat,
+                         old_util2d.bin)
+    return new_util2d
+
+
+# class meta_interceptor(type):
+#     """
+#     meta class to catch existing instances of util_2d,
+#     transient_2d and util_3d to prevent re-instantiating them.
+#     a lot of python trickery here...
+#     """
+#     def __call__(cls, *args, **kwds):
+#         for a in args:
+#             if isinstance(a, util_2d) or isinstance(a, util_3d):
+#                 return a
+#         return type.__call__(cls, *args, **kwds)
+
+
+#class util_3d((with_metaclass(meta_interceptor, object))):
+class util_3d(object):
+    """
+    util_3d class for handling 3-D model arrays.  just a thin wrapper around
+        util_2d
+
+    Parameters
+    ----------
+    model : model object
+        The model object (of type :class:`flopy.modflow.mf.Modflow`) to which
+        this package will be added.
+    shape : length 3 tuple
+        shape of the 3-D array, typically (nlay,nrow,ncol)
+    dtype : [np.int,np.float32,np.bool]
+        the type of the data
+    value : variable
+        the data to be assigned to the 3-D array.
+        can be a scalar, list, or ndarray
+    name : string
+        name of the property, used for writing comments to input files
+    fmtin : string
+        modflow fmtin variable (optional).  (the default is None)
+    cnstnt : string
+        modflow cnstnt variable (optional) (the default is 1.0)
+    iprn : int
+        modflow iprn variable (optional) (the default is -1)
+    locat : int
+        modflow locat variable (optional) (the default is None).  If the model
+        instance does not support free format and the
+        external flag is not set and the value is a simple scalar,
+        then locat must be explicitly passed as it is the unit number
+        to read the array from
+    ext_filename : string
+        the external filename to write the array representation to
+        (optional) (the default is None) .
+        If type(value) is a string and is an accessible filename, the
+        ext_filename is reset to value.
+    bin : bool
+        flag to control writing external arrays as binary (optional)
+        (the defaut is False)
+
+    Attributes
+    ----------
+    array : np.ndarray
+        the array representation of the 3-D object
+
+
+    Methods
+    -------
+    get_file_entry : string
+        get the model input file string including the control record for the
+        entire 3-D property
+
+    See Also
+    --------
+
+    Notes
+    -----
+
+    Examples
+    --------
+
+    """
+
+    def __init__(self, model, shape, dtype, value, name,
+                 fmtin=None, cnstnt=1.0, iprn=-1, locat=None, ext_unit_dict=None):
+        """
+        3-D wrapper from util_2d - shape must be 3-D
+        """
+        if isinstance(value, util_3d):
+            for attr in value.__dict__.items():
+                setattr(self, attr[0], attr[1])
+            return
+        assert len(shape) == 3, 'util_3d:shape attribute must be length 3'
+        self.model = model
+        self.shape = shape
+        self.dtype = dtype
+        self.__value = value
+        if isinstance(name, list):
+            self.name = name
+        else:
+            t = []
+            for k in range(shape[0]):
+                t.append(name)
+            self.name = t
+        self.name_base = []
+        for k in range(shape[0]):
+            if 'Layer' not in self.name[k]:
+                self.name_base.append(self.name[k] + ' Layer ')
+            else:
+                self.name_base.append(self.name[k])
+        self.fmtin = fmtin
+        self.cnstnt = cnstnt
+        self.iprn = iprn
+        self.locat = locat
+        if model.external_path is not None:
+            self.ext_filename_base = []
+            for k in range(shape[0]):
+                self.ext_filename_base.append(os.path.join(model.external_path,
+                                                           self.name_base[k].replace(' ', '_')))
+        self.util_2ds = self.build_2d_instances()
+
+
+    def __setitem__(self, k, value):
+        if isinstance(k, int):
+            assert k in range(0, self.shape[0]), "util_3d error: k not in range nlay"
+            self.util_2ds[k] = new_u2d(self.util_2ds[k], value)
+        else:
+            raise NotImplementedError("util_3d doesn't support setitem indices" + str(k))
+
+
+    def to_shapefile(self, filename):
+        """
+        Export 3-D model data to shapefile (polygons).  Adds an
+            attribute for each util_2d in self.u2ds
+
+        Parameters
+        ----------
+        filename : str
+            Shapefile name to write
+
+        Returns
+        ----------
+        None
+
+        See Also
+        --------
+
+        Notes
+        -----
+
+        Examples
+        --------
+        >>> import flopy
+        >>> ml = flopy.modflow.Modflow.load('test.nam')
+        >>> ml.lpf.hk.to_shapefile('test_hk.shp')
+        """
+
+        from flopy.utils.flopy_io import write_grid_shapefile, shape_attr_name
+
+        array_dict = {}
+        for ilay in range(self.model.nlay):
+            u2d = self[ilay]
+            name = '{}_{:03d}'.format(shape_attr_name(u2d.name), ilay+1)
+            array_dict[name] = u2d.array
+        write_grid_shapefile(filename, self.model.dis.sr,
+                             array_dict)
+
+
+    def plot(self, filename_base=None, file_extension=None, mflay=None,
+             fignum=None, **kwargs):
+        """
+        Plot 3-D model input data
+
+        Parameters
+        ----------
+        filename_base : str
+            Base file name that will be used to automatically generate file
+            names for output image files. Plots will be exported as image
+            files if file_name_base is not None. (default is None)
+        file_extension : str
+            Valid matplotlib.pyplot file extension for savefig(). Only used
+            if filename_base is not None. (default is 'png')
+        mflay : int
+            MODFLOW zero-based layer number to return.  If None, then all
+            all layers will be included. (default is None)
+        **kwargs : dict
+            axes : list of matplotlib.pyplot.axis
+                List of matplotlib.pyplot.axis that will be used to plot
+                data for each layer. If axes=None axes will be generated.
+                (default is None)
+            pcolor : bool
+                Boolean used to determine if matplotlib.pyplot.pcolormesh
+                plot will be plotted. (default is True)
+            colorbar : bool
+                Boolean used to determine if a color bar will be added to
+                the matplotlib.pyplot.pcolormesh. Only used if pcolor=True.
+                (default is False)
+            inactive : bool
+                Boolean used to determine if a black overlay in inactive
+                cells in a layer will be displayed. (default is True)
+            contour : bool
+                Boolean used to determine if matplotlib.pyplot.contour
+                plot will be plotted. (default is False)
+            clabel : bool
+                Boolean used to determine if matplotlib.pyplot.clabel
+                will be plotted. Only used if contour=True. (default is False)
+            grid : bool
+                Boolean used to determine if the model grid will be plotted
+                on the figure. (default is False)
+            masked_values : list
+                List of unique values to be excluded from the plot.
+
+        Returns
+        ----------
+        out : list
+            Empty list is returned if filename_base is not None. Otherwise
+            a list of matplotlib.pyplot.axis is returned.
+
+        See Also
+        --------
+
+        Notes
+        -----
+
+        Examples
+        --------
+        >>> import flopy
+        >>> ml = flopy.modflow.Modflow.load('test.nam')
+        >>> ml.lpf.hk.plot()
+        
+        """
+        import flopy.plot.plotutil as pu
+
+
+        if file_extension is not None:
+            fext = file_extension
+        else:
+            fext = 'png'
+
+        names = ['{} layer {}'.format(self.name[k], k + 1) for k in range(self.shape[0])]
+
+        filenames = None
+        if filename_base is not None:
+            if mflay is not None:
+                i0 = int(mflay)
+                if i0 + 1 >= self.shape[0]:
+                    i0 = self.shape[0] - 1
+                i1 = i0 + 1
+            else:
+                i0 = 0
+                i1 = self.shape[0]
+            # build filenames
+            filenames = ['{}_{}_Layer{}.{}'.format(filename_base, self.name[k],
+                                                   k + 1, fext) for k in range(i0, i1)]
+
+        return pu._plot_array_helper(self.array, self.model,
+                                     names=names, filenames=filenames,
+                                     mflay=mflay, fignum=fignum, **kwargs)
+
+
+    def __getitem__(self, k):
+        if isinstance(k, int):
+            return self.util_2ds[k]
+        elif len(k) == 3:
+            return self.array[k[0], k[1], k[2]]
+        else:
+            raise Exception("util_3d error: unsupported indices:" + str(k))
+
+    def get_file_entry(self):
+        s = ''
+        for u2d in self.util_2ds:
+            s += u2d.get_file_entry()
+        return s
+
+    def get_value(self):
+        value = []
+        for u2d in self.util_2ds:
+            value.append(u2d.get_value())
+        return value
+
+    @property
+    def array(self):
+        a = np.empty((self.shape), dtype=self.dtype)
+        #for i,u2d in self.uds:
+        for i, u2d in enumerate(self.util_2ds):
+            a[i] = u2d.array
+        return a
+
+    def build_2d_instances(self):
+        u2ds = []
+        # if value is not enumerable, then make a list of something
+        if not isinstance(self.__value, list) \
+                and not isinstance(self.__value, np.ndarray):
+            self.__value = [self.__value] * self.shape[0]
+
+        # if this is a list or 1-D array with constant values per layer
+        if isinstance(self.__value, list) \
+                or (isinstance(self.__value, np.ndarray)
+                    and (self.__value.ndim == 1)):
+
+            assert len(self.__value) == self.shape[0], \
+                'length of 3d enumerable:' + str(len(self.__value)) + \
+                ' != to shape[0]:' + str(self.shape[0])
+
+            for i, item in enumerate(self.__value):
+                if isinstance(item, util_2d):
+                    u2ds.append(item)
+                else:
+                    name = self.name_base[i] + str(i + 1)
+                    ext_filename = None
+                    if self.model.external_path is not None:
+                        ext_filename = self.ext_filename_base[i] + str(i + 1) + \
+                                       '.ref'
+                    u2d = util_2d(self.model, self.shape[1:], self.dtype, item,
+                                  fmtin=self.fmtin, name=name, ext_filename=ext_filename,
+                                  locat=self.locat)
+                    u2ds.append(u2d)
+
+        elif isinstance(self.__value, np.ndarray):
+            # if an array of shape nrow,ncol was passed, tile it out for each layer
+            if self.__value.shape[0] != self.shape[0]:
+                if self.__value.shape == (self.shape[1], self.shape[2]):
+                    self.__value = [self.__value] * self.shape[0]
+                else:
+                    raise Exception('value shape[0] != to self.shape[0] and' +
+                                    'value.shape[[1,2]] != self.shape[[1,2]]' +
+                                    str(self.__value.shape) + ' ' + str(self.shape))
+            for i, a in enumerate(self.__value):
+                a = np.atleast_2d(a)
+                ext_filename = None
+                name = self.name_base[i] + str(i + 1)
+                if self.model.external_path is not None:
+                    ext_filename = self.ext_filename_base[i] + str(i + 1) + '.ref'
+                u2d = util_2d(self.model, self.shape[1:], self.dtype, a,
+                              fmtin=self.fmtin, name=name, ext_filename=ext_filename,
+                              locat=self.locat)
+                u2ds.append(u2d)
+
+        else:
+            raise Exception('util_array_3d: value attribute must be list ' +
+                            ' or ndarray, not' + str(type(self.__value)))
+        return u2ds
+
+    @staticmethod
+    def load(f_handle, model, shape, dtype, name, ext_unit_dict=None):
+        assert len(shape) == 3, 'util_3d:shape attribute must be length 3'
+        nlay, nrow, ncol = shape
+        u2ds = []
+        for k in range(nlay):
+            u2d = util_2d.load(f_handle, model, (nrow, ncol), dtype, name,
+                               ext_unit_dict=ext_unit_dict)
+            u2ds.append(u2d)
+        u3d = util_3d(model, shape, dtype, u2ds, name)
+        return u3d
+
+
+    def __mul__(self, other):
+        if np.isscalar(other):
+            new_u2ds = []
+            for u2d in self.util_2ds:
+                new_u2ds.append(u2d * other)
+            return util_3d(self.model, self.shape, self.dtype, new_u2ds,
+                           self.name, self.fmtin, self.cnstnt, self.iprn,
+                           self.locat)
+        elif isinstance(other, list):
+            assert len(other) == self.shape[0]
+            new_u2ds = []
+            for i in range(self.shape[0]):
+                new_u2ds.append(u2d * other)
+            return util_3d(self.model, self.shape, self.dtype, new_u2ds,
+                           self.name, self.fmtin, self.cnstnt, self.iprn,
+                           self.locat)
+
+
+#class transient_2d((with_metaclass(meta_interceptor, object))):
+class transient_2d(object):
+    """
+    transient_2d class for handling time-dependent 2-D model arrays.
+    just a thin wrapper around util_2d
+
+    Parameters
+    ----------
+    model : model object
+        The model object (of type :class:`flopy.modflow.mf.Modflow`) to which
+        this package will be added.
+    shape : length 2 tuple
+        shape of the 2-D transient arrays, typically (nrow,ncol)
+    dtype : [np.int,np.float32,np.bool]
+        the type of the data
+    value : variable
+        the data to be assigned to the 2-D arrays. Typically a dict
+        of {kper:value}, where kper is the zero-based stress period
+        to assign a value to.  Value should be cast-able to util_2d instance
+        can be a scalar, list, or ndarray is the array value is constant in
+        time.
+    name : string
+        name of the property, used for writing comments to input files
+    fmtin : string
+        modflow fmtin variable (optional).  (the default is None)
+    cnstnt : string
+        modflow cnstnt variable (optional) (the default is 1.0)
+    iprn : int
+        modflow iprn variable (optional) (the default is -1)
+    locat : int
+        modflow locat variable (optional) (the default is None).  If the model
+        instance does not support free format and the
+        external flag is not set and the value is a simple scalar,
+        then locat must be explicitly passed as it is the unit number
+         to read the array from
+    ext_filename : string
+        the external filename to write the array representation to
+        (optional) (the default is None) .
+        If type(value) is a string and is an accessible filename,
+        the ext_filename is reset to value.
+    bin : bool
+        flag to control writing external arrays as binary (optional)
+        (the default is False)
+
+    Attributes
+    ----------
+    transient_2ds : dict{kper:util_2d}
+        the transient sequence of util_2d objects
+
+    Methods
+    -------
+    get_kper_entry : (itmp,string)
+        get the itmp value and the util_2d file entry of the value in
+        transient_2ds in bin kper.  if kper < min(transient_2d.keys()),
+        return (1,zero_entry<util_2d>).  If kper > < min(transient_2d.keys()),
+        but is not found in transient_2d.keys(), return (-1,'')
+
+    See Also
+    --------
+
+    Notes
+    -----
+
+    Examples
+    --------
+
+    """
+
+    def __init__(self, model, shape, dtype, value, name=None, fmtin=None,
+                 cnstnt=1.0, iprn=-1, ext_filename=None, locat=None, bin=False):
+
+        if isinstance(value, transient_2d):
+            for attr in value.__dict__.items():
+                setattr(self, attr[0], attr[1])
+            return
+
+        self.model = model
+        assert len(shape) == 2, "transient_2d error: shape arg must be " + \
+                                "length two (nrow, ncol), not " + \
+                                str(shape)
+        self.shape = shape
+        self.dtype = dtype
+        self.__value = value
+        self.name_base = name
+        self.fmtin = fmtin
+        self.cnstst = cnstnt
+        self.iprn = iprn
+        self.locat = locat
+        if model.external_path != None:
+            self.ext_filename_base = \
+                os.path.join(model.external_path,
+                             self.name_base.replace(' ', '_'))
+        self.transient_2ds = self.build_transient_sequence()
+
+    def get_zero_2d(self, kper):
+        name = self.name_base + str(kper + 1) + '(filled zero)'
+        return util_2d(self.model, self.shape,
+                       self.dtype, 0.0, name=name).get_file_entry()
+
+
+    def to_shapefile(self, filename):
+        """
+        Export transient 2D data to a shapefile (as polygons). Adds an 
+            attribute for each unique util_2d instance in self.data
+
+        Parameters
+        ----------
+        filename : str
+            Shapefile name to write
+
+        Returns
+        ----------
+        None
+
+        See Also
+        --------
+
+        Notes
+        -----
+
+        Examples
+        --------
+        >>> import flopy
+        >>> ml = flopy.modflow.Modflow.load('test.nam')
+        >>> ml.rch.rech.as_shapefile('test_rech.shp')
+        """
+        from flopy.utils.flopy_io import write_grid_shapefile, shape_attr_name
+
+        array_dict = {}
+        for kper in range(self.model.nper):
+            u2d = self[kper]
+            name = '{}_{:03d}'.format(shape_attr_name(u2d.name), kper+1)
+            array_dict[name] = u2d.array
+        write_grid_shapefile(filename, self.model.dis.sr, array_dict)
+
+
+    def plot(self, filename_base=None, file_extension=None, **kwargs):
+        """
+        Plot transient 2-D model input data
+
+        Parameters
+        ----------
+        filename_base : str
+            Base file name that will be used to automatically generate file
+            names for output image files. Plots will be exported as image
+            files if file_name_base is not None. (default is None)
+        file_extension : str
+            Valid matplotlib.pyplot file extension for savefig(). Only used
+            if filename_base is not None. (default is 'png')
+        **kwargs : dict
+            axes : list of matplotlib.pyplot.axis
+                List of matplotlib.pyplot.axis that will be used to plot
+                data for each layer. If axes=None axes will be generated.
+                (default is None)
+            pcolor : bool
+                Boolean used to determine if matplotlib.pyplot.pcolormesh
+                plot will be plotted. (default is True)
+            colorbar : bool
+                Boolean used to determine if a color bar will be added to
+                the matplotlib.pyplot.pcolormesh. Only used if pcolor=True.
+                (default is False)
+            inactive : bool
+                Boolean used to determine if a black overlay in inactive
+                cells in a layer will be displayed. (default is True)
+            contour : bool
+                Boolean used to determine if matplotlib.pyplot.contour
+                plot will be plotted. (default is False)
+            clabel : bool
+                Boolean used to determine if matplotlib.pyplot.clabel
+                will be plotted. Only used if contour=True. (default is False)
+            grid : bool
+                Boolean used to determine if the model grid will be plotted
+                on the figure. (default is False)
+            masked_values : list
+                List of unique values to be excluded from the plot.
+            kper : str
+                MODFLOW zero-based stress period number to return. If
+                kper='all' then data for all stress period will be
+                extracted. (default is zero).
+
+        Returns
+        ----------
+        out : list
+            Empty list is returned if filename_base is not None. Otherwise
+            a list of matplotlib.pyplot.axis is returned.
+
+        See Also
+        --------
+
+        Notes
+        -----
+
+        Examples
+        --------
+        >>> import flopy
+        >>> ml = flopy.modflow.Modflow.load('test.nam')
+        >>> ml.rch.rech.plot()
+        
+        """
+        import flopy.plot.plotutil as pu
+
+        if file_extension is not None:
+            fext = file_extension
+        else:
+            fext = 'png'
+
+        if 'kper' in kwargs:
+            kk = kwargs['kper']
+            kwargs.pop('kper')
+            try:
+                kk = kk.lower()
+                if kk == 'all':
+                    k0 = 0
+                    k1 = self.model.nper
+                else:
+                    k0 = 0
+                    k1 = 1
+            except:
+                k0 = int(kk)
+                k1 = k0 + 1
+                # if kwargs['kper'] == 'all':
+                #     kwargs.pop('kper')
+                #     k0 = 0
+                #     k1 = self.model.nper
+                # else:
+                #     k0 = int(kwargs.pop('kper'))
+                #     k1 = k0 + 1
+        else:
+            k0 = 0
+            k1 = 1
+
+        if 'fignum' in kwargs:
+            fignum = kwargs.pop('fignum')
+        else:
+            fignum = list(range(k0, k1))
+
+        if 'mflay' in kwargs:
+            kwargs.pop('mflay')
+
+        axes = []
+        for idx, kper in enumerate(range(k0, k1)):
+            title = '{} stress period {:d}'. \
+                format(self.name_base.replace('_', '').upper(),
+                       kper + 1)
+            if filename_base is not None:
+                filename = filename_base + '_{:05d}.{}'.format(kper + 1, fext)
+            else:
+                filename = None
+            axes.append(pu._plot_array_helper(self[kper].array, self.model,
+                                              names=title, filenames=filename,
+                                              fignum=fignum[idx], **kwargs))
+        return axes
+
+
+    def __getitem__(self, kper):
+        if kper in list(self.transient_2ds.keys()):
+            return self.transient_2ds[kper]
+        elif kper < min(self.transient_2ds.keys()):
+            return self.get_zero_2d(kper)
+        else:
+            for i in range(kper, 0, -1):
+                if i in list(self.transient_2ds.keys()):
+                    return self.transient_2ds[i]
+            raise Exception("transient_2d.__getitem__(): error:" + \
+                            " could find an entry before kper {0:d}".format(kper))
+
+    def get_kper_entry(self, kper):
+        """
+        get the file entry info for a given kper
+        returns (itmp,file entry string from util_2d)
+        """
+        if kper in list(self.transient_2ds.keys()):
+            return (1, self.transient_2ds[kper].get_file_entry())
+        elif kper < min(self.transient_2ds.keys()):
+            return (1, self.get_zero_2d(kper))
+        else:
+            return (-1, '')
+
+    def build_transient_sequence(self):
+        """
+        parse self.__value into a dict{kper:util_2d}
+        """
+
+        # a dict keyed on kper (zero-based)
+        if isinstance(self.__value, dict):
+            tran_seq = {}
+            for key, val in self.__value.items():
+                try:
+                    key = int(key)
+                except:
+                    raise Exception("transient_2d error: can't cast key: " +
+                                    str(key) + " to kper integer")
+                if key < 0:
+                    raise Exception("transient_2d error: key can't be " +
+                                    " negative: " + str(key))
+                try:
+                    u2d = self.__get_2d_instance(key, val)
+                except Exception as e:
+                    raise Exception("transient_2d error building util_2d " +
+                                    " instance from value at kper: " +
+                                    str(key) + "\n" + str(e))
+                tran_seq[key] = u2d
+            return tran_seq
+
+        # these are all for single entries - use the same util_2d for all kper
+        # an array of shape (nrow,ncol)
+        elif isinstance(self.__value, np.ndarray):
+            return {0: self.__get_2d_instance(0, self.__value)}
+
+        # a filename
+        elif isinstance(self.__value, str):
+            return {0: self.__get_2d_instance(0, self.__value)}
+
+        # a scalar
+        elif np.isscalar(self.__value):
+            return {0: self.__get_2d_instance(0, self.__value)}
+
+        # lists aren't allowed
+        elif isinstance(self.__value, list):
+            raise Exception("transient_2d error: value cannot be a list " +
+                            "anymore.  try a dict{kper,value}")
+        else:
+            raise Exception("transient_2d error: value type not " +
+                            " recognized: " + str(type(self.__value)))
+
+
+    def __get_2d_instance(self, kper, arg):
+        """
+        parse an argument into a util_2d instance
+        """
+        ext_filename = None
+        name = self.name_base + str(kper + 1)
+        if self.model.external_path != None:
+            ext_filename = self.ext_filename_base + str(kper) + '.ref'
+        u2d = util_2d(self.model, self.shape, self.dtype, arg,
+                      fmtin=self.fmtin, name=name,
+                      ext_filename=ext_filename,
+                      locat=self.locat)
+        return u2d
+
+
+#class util_2d((with_metaclass(meta_interceptor, object))):
+class util_2d(object):
+    """
+    util_2d class for handling 2-D model arrays
+
+    Parameters
+    ----------
+    model : model object
+        The model object (of type :class:`flopy.modflow.mf.Modflow`) to which
+        this package will be added.
+    shape : lenght 3 tuple
+        shape of the 3-D array
+    dtype : [np.int,np.float32,np.bool]
+        the type of the data
+    value : variable
+        the data to be assigned to the 2-D array.
+        can be a scalar, list, or ndarray
+    name : string
+        name of the property (optional). (the default is None
+    fmtin : string
+        modflow fmtin variable (optional).  (the default is None)
+    cnstnt : string
+        modflow cnstnt variable (optional) (the default is 1.0)
+    iprn : int
+        modflow iprn variable (optional) (the default is -1)
+    locat : int
+        modflow locat variable (optional) (the default is None).  If the model
+        instance does not support free format and the
+        external flag is not set and the value is a simple scalar,
+        then locat must be explicitly passed as it is the unit number
+         to read the array from)
+    ext_filename : string
+        the external filename to write the array representation to
+        (optional) (the default is None) .
+        If type(value) is a string and is an accessible filename,
+        the ext_filename is reset to value.
+    bin : bool
+        flag to control writing external arrays as binary (optional)
+        (the default is False)
+
+    Attributes
+    ----------
+    array : np.ndarray
+        the array representation of the 2-D object
+
+    Methods
+    -------
+    get_file_entry : string
+        get the model input file string including the control record
+
+    See Also
+    --------
+
+    Notes
+    -----
+
+    Examples
+    --------
+
+    """
+
+    def __init__(self, model, shape, dtype, value, name=None, fmtin=None,
+                 cnstnt=1.0, iprn=-1, ext_filename=None, locat=None, bin=False,
+                 ext_unit_dict=None):
+        """
+        1d or 2-d array support with minimum of mem footprint.
+        only creates arrays as needed, 
+        otherwise functions with strings or constants
+        shape = 1-d or 2-d tuple
+        value =  an instance of string,list,np.int,np.float32,np.bool or np.ndarray
+        vtype = str,np.int,np.float32,np.bool, or np.ndarray
+        dtype = np.int, or np.float32
+        if ext_filename is passed, scalars are written externally as arrays
+        model instance bool attribute "free_format" used for generating control record
+        model instance string attribute "external_path" 
+        used to determine external array writing
+        bin controls writing of binary external arrays
+        """
+        if isinstance(value, util_2d):
+            for attr in value.__dict__.items():
+                setattr(self, attr[0], attr[1])
+            return
+        self.model = model
+        self.shape = shape
+        self.dtype = dtype
+        self.bin = bool(bin)
+        self.name = name
+        self.locat = locat
+        self.__value = self.parse_value(value)
+        self.__value_built = None
+        self.cnstnt = float(cnstnt)
+        self.iprn = iprn
+        self.ext_filename = None
+        # just for testing
+        if hasattr(model, 'use_existing'):
+            self.use_existing = bool(model.use_existing)
+        else:
+            self.use_existing = False
+            # set fmtin
+        if fmtin is not None:
+            self.fmtin = fmtin
+        else:
+            if self.bin:
+                self.fmtin = '(BINARY)'
+            else:
+                if len(shape) == 1:
+                    npl = self.shape[0]
+                else:
+                    npl = self.shape[1]
+                if self.dtype == np.int:
+                    self.fmtin = '(' + str(npl) + 'I10) '
+                else:
+                    self.fmtin = '(' + str(npl) + 'G15.6) '
+
+        # get (npl,python_format_descriptor) from fmtin
+        self.py_desc = self.fort_2_py(self.fmtin)
+
+        # some defense
+        if dtype not in [np.int, np.int32, np.float32, np.bool]:
+            raise Exception('util_2d:unsupported dtype: ' + str(dtype))
+        if self.model.external_path != None and name == None \
+                and ext_filename == None:
+            raise Exception('util_2d: use external arrays requires either ' +
+                            'name or ext_filename attribute')
+        elif self.model.external_path != None and ext_filename == None \
+                and self.vtype not in [np.int, np.float32]:
+            #self.ext_filename = self.model.external_path+name+'.ref'
+            self.ext_filename = os.path.join(self.model.external_path,
+                                             name + '.ref')
+        elif self.vtype not in [np.int, np.float32]:
+            self.ext_filename = ext_filename
+
+        if self.bin and self.ext_filename is None:
+            raise Exception('util_2d: binary flag requires ext_filename')
+
+    def plot(self, title=None, filename_base=None, file_extension=None,
+             fignum=None, **kwargs):
+        """
+        Plot 2-D model input data
+
+        Parameters
+        ----------
+        title : str
+            Plot title. If a plot title is not provide one will be
+            created based on data name (self.name). (default is None)
+        filename_base : str
+            Base file name that will be used to automatically generate file
+            names for output image files. Plots will be exported as image
+            files if file_name_base is not None. (default is None)
+        file_extension : str
+            Valid matplotlib.pyplot file extension for savefig(). Only used
+            if filename_base is not None. (default is 'png')
+        **kwargs : dict
+            axes : list of matplotlib.pyplot.axis
+                List of matplotlib.pyplot.axis that will be used to plot
+                data for each layer. If axes=None axes will be generated.
+                (default is None)
+            pcolor : bool
+                Boolean used to determine if matplotlib.pyplot.pcolormesh
+                plot will be plotted. (default is True)
+            colorbar : bool
+                Boolean used to determine if a color bar will be added to
+                the matplotlib.pyplot.pcolormesh. Only used if pcolor=True.
+                (default is False)
+            inactive : bool
+                Boolean used to determine if a black overlay in inactive
+                cells in a layer will be displayed. (default is True)
+            contour : bool
+                Boolean used to determine if matplotlib.pyplot.contour
+                plot will be plotted. (default is False)
+            clabel : bool
+                Boolean used to determine if matplotlib.pyplot.clabel
+                will be plotted. Only used if contour=True. (default is False)
+            grid : bool
+                Boolean used to determine if the model grid will be plotted
+                on the figure. (default is False)
+            masked_values : list
+                List of unique values to be excluded from the plot.
+
+        Returns
+        ----------
+        out : list
+            Empty list is returned if filename_base is not None. Otherwise
+            a list of matplotlib.pyplot.axis is returned.
+
+        See Also
+        --------
+
+        Notes
+        -----
+
+        Examples
+        --------
+        >>> import flopy
+        >>> ml = flopy.modflow.Modflow.load('test.nam')
+        >>> ml.dis.top.plot()
+        
+        """
+        import flopy.plot.plotutil as pu
+
+        if title is None:
+            title = self.name
+
+        if file_extension is not None:
+            fext = file_extension
+        else:
+            fext = 'png'
+
+        filename = None
+        if filename_base is not None:
+            filename = '{}_{}.{}'.format(filename_base, self.name, fext)
+
+        return pu._plot_array_helper(self.array, self.model,
+                                     names=title, filenames=filename,
+                                     fignum=fignum, **kwargs)
+
+
+    def to_shapefile(self, filename):
+        """
+        Export 2-D model data to a shapefile (as polygons) of self.array
+
+        Parameters
+        ----------
+        filename : str
+            Shapefile name to write
+
+        Returns
+        ----------
+        None
+
+        See Also
+        --------
+
+        Notes
+        -----
+
+        Examples
+        --------
+        >>> import flopy
+        >>> ml = flopy.modflow.Modflow.load('test.nam')
+        >>> ml.dis.top.as_shapefile('test_top.shp')
+        """
+        from flopy.utils.flopy_io import write_grid_shapefile, shape_attr_name
+        name = shape_attr_name(self.name, keep_layer=True)
+        write_grid_shapefile(filename, self.model.dis.sr, {name: self.array})
+
+    @staticmethod
+    def get_default_numpy_fmt(dtype):
+        if dtype == np.int:
+            return "%6d"
+        elif dtype == np.float32:
+            return "%15.6E"
+        else:
+            raise Exception("util_2d.get_default_numpy_fmt(): unrecognized " + \
+                            "dtype, must be np.int or np.float32")
+
+    def set_fmtin(self, fmtin):
+        self.fmtin = fmtin
+        self.py_desc = self.fort_2_py(self.fmtin)
+        return
+
+    def get_value(self):
+        return self.__value
+
+    # overloads, tries to avoid creating arrays if possible
+    def __add__(self, other):
+        if self.vtype in [np.int, np.float32] and self.vtype == other.vtype:
+            return self.__value + other.get_value()
+        else:
+            return self.array + other.array
+
+    def __sub__(self, other):
+        if self.vtype in [np.int, np.float32] and self.vtype == other.vtype:
+            return self.__value - other.get_value()
+        else:
+            return self.array - other.array
+
+    def __getitem__(self, k):
+        # array = self.array.copy()
+        # array[:] = np.NaN
+        # array[k] = self.array[k]
+        # new_util2d = new_u2d(self,array)
+        # return new_u2d(self,array)
+        if isinstance(k, int):
+            # this explicit cast is to handle a bug in numpy versions < 1.6.2
+            if self.dtype == np.float32:
+                return float(self.array[k])
+            else:
+                return self.array[k]
+        else:
+            if isinstance(k, tuple):
+                if len(k) == 2:
+                    return self.array[k[0], k[1]]
+                if len(k) == 1:
+                    return self.array[k]
+            else:
+                return self.array[(k,)]
+
+    def __setitem__(self, k, value):
+        """
+        this one is dangerous because it resets __value
+        """
+        a = self.array
+        a[k] = value
+        a = a.astype(self.dtype)
+        self.__value = a
+        if self.__value_built is not None:
+            self.__value_built = None
+
+    def all(self):
+        return self.array.all()
+
+    def __len__(self):
+        return self.shape[0]
+
+    def sum(self):
+        return self.array.sum()
+
+    @property
+    def vtype(self):
+        return type(self.__value)
+
+    def get_file_entry(self):
+        """
+        this is the entry point for getting an
+        input file entry for this object
+        """
+        # call get_file_array first in case we need to
+        #  get a new external unit number and reset self.locat
+        vstring = self.get_file_array()
+        cr = self.get_control_record()
+        return cr + vstring
+
+
+    def get_file_array(self):
+        """
+        increments locat and update model instance if needed.
+        if the value is a constant, or a string, or external, 
+        return an empty string
+        """
+        # if the value is not a filename
+        if self.vtype != str:
+
+            # if the ext_filename was passed, then we need
+            #  to write an external array
+            if self.ext_filename != None:
+                # if we need fixed format, reset self.locat and get a
+                #   new unit number
+                if not self.model.free_format:
+                    self.locat = self.model.next_ext_unit()
+                    if self.bin:
+                        self.locat = -1 * np.abs(self.locat)
+                        self.model.add_external(self.ext_filename,
+                                                self.locat, binFlag=True)
+                    else:
+                        self.model.add_external(self.ext_filename, self.locat)
+                # write external formatted or unformatted array
+                if not self.use_existing:
+                    if not self.bin:
+                        f = open(self.ext_filename, 'w')
+                        f.write(self.string)
+                        f.close()
+                    else:
+                        a = self.array.tofile(self.ext_filename)
+                return ''
+
+            # this internal array or constant
+            else:
+                if self.vtype is np.ndarray:
+                    return self.string
+                # if this is a constant, return a null string
+                else:
+                    return ''
+        else:
+            if os.path.exists(self.__value) and self.ext_filename is not None:
+                # if this is a free format model, then we can use the same
+                #  ext file over and over - no need to copy
+                # also, loosen things up with FREE format
+                if self.model.free_format:
+                    self.ext_filename = self.__value
+                    self.fmtin = '(FREE)'
+                    self.py_desc = self.fort_2_py(self.fmtin)
+
+                else:
+                    if self.__value != self.ext_filename:
+                        shutil.copy2(self.__value, self.ext_filename)
+                    # if fixed format, we need to get a new unit number
+                    #  and reset locat
+                    self.locat = self.model.next_ext_unit()
+                    self.model.add_external(self.ext_filename, self.locat)
+
+                return ''
+                # otherwise, we need to load the the value filename
+            #  and return as a string
+            else:
+                return self.string
+
+    @property
+    def string(self):
+        """
+        get the string represenation of value attribute
+        """
+        a = self.array
+        # convert array to sting with specified format
+        a_string = array2string(a, self.py_desc)
+        return a_string
+
+    @property
+    def array(self):
+        """
+        get the array representation of value attribute
+        if value is a string or a constant, the array is loaded/built only once
+        """
+        if self.vtype == str:
+            if self.__value_built is None:
+                file_in = open(self.__value, 'r')
+                self.__value_built = \
+                    util_2d.load_txt(self.shape, file_in, self.dtype,
+                                     self.fmtin).astype(self.dtype)
+                file_in.close()
+            return self.__value_built
+        elif self.vtype != np.ndarray:
+            if self.__value_built is None:
+                self.__value_built = np.ones(self.shape, dtype=self.dtype) \
+                                     * self.__value
+            return self.__value_built
+        else:
+            return self.__value
+
+    @staticmethod
+    def load_txt(shape, file_in, dtype, fmtin):
+        """
+        load a (possibly wrapped format) array from a file
+        (self.__value) and casts to the proper type (self.dtype)
+        made static to support the load functionality 
+        this routine now supports fixed format arrays where the numbers
+        may touch.
+        """
+        #file_in = open(self.__value,'r')
+        #file_in = open(filename,'r')
+        #nrow,ncol = self.shape
+        nrow, ncol = shape
+        npl, fmt, width, decimal = decode_fortran_descriptor(fmtin)
+        data = np.zeros((nrow * ncol), dtype=dtype) + np.NaN
+        d = 0
+        if not hasattr(file_in, 'read'):
+            file_in = open(file_in, 'r')
+        while True:
+            line = file_in.readline()
+            if line in [None, ''] or d == nrow * ncol:
+                break
+            if npl == 'free':
+                raw = line.strip('\n').split()
+            else:
+                #split line using number of values in the line
+                rawlist = []
+                istart = 0
+                istop = width
+                for i in range(npl):
+                    txtval = line[istart:istop]
+                    if txtval.strip() != '':
+                        rawlist.append(txtval)
+                    else:
+                        break
+                    istart = istop
+                    istop += width
+                raw = rawlist
+
+            for a in raw:
+                try:
+                    data[d] = dtype(a)
+                except:
+                    raise Exception('util_2d:unable to cast value: ' +
+                                    str(a) + ' to type:' + str(dtype))
+                if d == (nrow * ncol) - 1:
+                    assert len(data) == (nrow * ncol)
+                    data.resize(nrow, ncol)
+                    return (data)
+                d += 1
+            #        file_in.close()
+        if np.isnan(np.sum(data)):
+            raise Exception("util_2d.load_txt() error: np.NaN in data array")
+        data.resize(nrow, ncol)
+        return data * mult
+
+    @staticmethod
+    def write_txt(shape, file_out, data, fortran_format="(FREE)",
+                  python_format=None):
+        """
+        write a (possibly wrapped format) array from a file
+        (self.__value) and casts to the proper type (self.dtype)
+        made static to support the load functionality
+        this routine now supports fixed format arrays where the numbers
+        may touch.
+        """
+
+        if fortran_format.upper() == '(FREE)' and python_format is None:
+            np.savetxt(file_out, data, util_2d.get_default_numpy_fmt(data.dtype),
+                       delimiter='')
+            return
+
+        nrow, ncol = shape
+        if python_format is None:
+            column_length, fmt, width, decimal = \
+                decode_fortran_descriptor(fortran_format)
+            output_fmt = '{0}0:{1}.{2}{3}{4}'.format('{', width, decimal, fmt,
+                                                     '}')
+        else:
+            try:
+                column_length, output_fmt = int(python_format[0]), \
+                                            python_format[1]
+            except:
+                raise Exception('util_2d.write_txt: \nunable to parse'
+                                + 'python_format:\n    {0}\n'.
+                                format(python_format)
+                                + '  python_format should be a list with\n'
+                                + '   [column_length, fmt]\n'
+                                + '    e.g., [10, {0:10.2e}]')
+        if ncol % column_length == 0:
+            lineReturnFlag = False
+        else:
+            lineReturnFlag = True
+        # write the array
+        for i in range(nrow):
+            icol = 0
+            for j in range(ncol):
+                try:
+                    file_out.write(output_fmt.format(data[i, j]))
+                except:
+                    print('Value {0} at row,col [{1},{2}] can not be written' \
+                          .format(data[i, j], i, j))
+                    raise Exception
+                if (j + 1) % column_length == 0.0 and j != 0:
+                    file_out.write('\n')
+            if lineReturnFlag == True:
+                file_out.write('\n')
+
+    @staticmethod
+    def load_bin(shape, file_in, dtype, bintype=None):
+        import flopy.utils.binaryfile as bf
+        nrow, ncol = shape
+        if bintype is not None:
+            if dtype not in [np.int]:
+                header_dtype = bf.BinaryHeader.set_dtype(bintype=bintype)
+            header_data = np.fromfile(file_in, dtype=header_dtype, count=1)
+        else:
+            header_data = None
+        data = np.fromfile(file_in, dtype=dtype, count=nrow * ncol)
+        data.resize(nrow, ncol)
+        return [header_data, data]
+
+    @staticmethod
+    def write_bin(shape, file_out, data, bintype=None, header_data=None):
+        dtype = data.dtype
+        if dtype.kind != 'i':
+            if bintype is not None:
+                if header_data is None:
+                    header_data = BinaryHeader.create(bintype=bintype)
+            if header_data is not None:
+                header_data.tofile(file_out)
+        data.tofile(file_out)
+        return
+
+    def get_control_record(self):
+        """
+        get the modflow control record
+        """
+        lay_space = '{0:>27s}'.format('')
+        if self.model.free_format:
+            if self.ext_filename is None:
+                if self.vtype in [np.int]:
+                    lay_space = '{0:>32s}'.format('')
+                if self.vtype in [np.int, np.float32]:
+                    # this explicit cast to float is to handle a
+                    #- bug in versions of numpy < l.6.2
+                    if self.dtype == np.float32:
+                        cr = 'CONSTANT ' + \
+                             self.py_desc[1].format(float(self.__value))
+                    else:
+                        cr = 'CONSTANT ' + self.py_desc[1].format(self.__value)
+                    cr = '{0:s}{1:s}#{2:<30s}\n'.format(cr, lay_space,
+                                                        self.name)
+                else:
+                    cr = 'INTERNAL {0:15.6G} {1:>10s} {2:2.0f} #{3:<30s}\n' \
+                        .format(self.cnstnt, self.fmtin, self.iprn, self.name)
+            else:
+                # need to check if ext_filename exists, if not, need to
+                #  write constant as array to file or array to file
+                f = self.ext_filename
+                fr = os.path.relpath(f, self.model.model_ws)
+                #if self.locat is None:
+                cr = 'OPEN/CLOSE  {0:>30s} {1:15.6G} {2:>10s} {3:2.0f} {4:<30s}\n'.format(fr, self.cnstnt,
+                                                                                          self.fmtin.strip(), self.iprn,
+                                                                                          self.name)
+                # else:
+                #     cr = 'EXTERNAL  {0:5d} {1:15.6G} {2:>10s} {3:2.0f} {4:<30s}\n'.format(self.locat, self.cnstnt,
+                #          self.fmtin.strip(), self.iprn, self.name)
+
+        else:
+            # if value is a scalar and we don't want external array
+            if self.vtype in [np.int, np.float32] and self.ext_filename is None:
+                locat = 0
+                # explicit cast for numpy bug in versions < 1.6.2
+                if self.dtype == np.float32:
+                    cr = '{0:>10.0f}{1:>10.5G}{2:>20s}{3:10.0f} #{4}\n' \
+                        .format(locat, float(self.__value),
+                                self.fmtin, self.iprn, self.name)
+                else:
+                    cr = '{0:>10.0f}{1:>10.5G}{2:>20s}{3:10.0f} #{4}\n' \
+                        .format(locat, self.__value, self.fmtin, self.iprn,
+                                self.name)
+            else:
+                if self.ext_filename is None:
+                    assert self.locat != None, 'util_2d:a non-constant value ' + \
+                                               ' for an internal fixed-format requires LOCAT to be passed'
+                if self.dtype == np.int:
+                    cr = '{0:>10.0f}{1:>10.0f}{2:>20s}{3:>10.0f} #{4}\n' \
+                        .format(self.locat, self.cnstnt, self.fmtin,
+                                self.iprn, self.name)
+                elif self.dtype == np.float32:
+                    cr = '{0:>10.0f}{1:>10.5G}{2:>20s}{3:>10.0f} #{4}\n' \
+                        .format(self.locat, self.cnstnt, self.fmtin,
+                                self.iprn, self.name)
+                else:
+                    raise Exception('util_2d: error generating fixed-format ' +
+                                    ' control record,dtype must be np.int or np.float32')
+        return cr
+
+
+    def fort_2_py(self, fd):
+        """
+        converts the fortran format descriptor
+        into a tuple of npl and a python format specifier
+
+        """
+        npl, fmt, width, decimal = decode_fortran_descriptor(fd)
+        if npl == 'free':
+            if self.vtype == np.int:
+                return (self.shape[1], '{0:10.0f} ')
+            else:
+                return (self.shape[1], '{0:15.6G} ')
+        elif npl == 'binary':
+            return ('binary', None)
+        else:
+            pd = build_python_descriptor(npl, fmt, width, decimal)
+            return (npl, pd)
+
+
+    def parse_value(self, value):
+        """
+        parses and casts the raw value into an acceptable format for __value
+        lot of defense here, so we can make assumptions later
+        """
+        if isinstance(value, list):
+            if VERBOSE:
+                print('util_2d: casting list to array')
+            value = np.array(value)
+        if isinstance(value, bool):
+            if self.dtype == np.bool:
+                try:
+                    value = np.bool(value)
+                    return value
+                except:
+                    raise Exception('util_2d:could not cast ' +
+                                    'boolean value to type "np.bool": ' +
+                                    str(value))
+            else:
+                raise Exception('util_2d:value type is bool, ' +
+                                ' but dtype not set as np.bool')
+        if isinstance(value, str):
+            if self.dtype == np.int:
+                try:
+                    value = int(value)
+                except:
+                    # print value
+                    # print os.path.join(self.model.model_ws,value)
+                    # JDH Note: value should be the filename with
+                    #            the relative path. Trace through code to
+                    #            determine why it isn't
+                    if os.path.basename(value) == value:
+                        value = os.path.join(self.model.model_ws, value)
+                    assert os.path.exists(value), 'could not find file: ' + str(value)
+                    #assert os.path.exists(value), \
+                    #    'could not find file: ' + str(value)
+                    return value
+            else:
+                try:
+                    value = float(value)
+                except:
+                    assert os.path.exists(
+                        os.path.join(self.model.model_ws, value)), \
+                        'could not find file: ' + str(value)
+                    return value
+        if np.isscalar(value):
+            if self.dtype == np.int:
+                try:
+                    value = np.int(value)
+                    return value
+                except:
+                    raise Exception('util_2d:could not cast scalar ' +
+                                    'value to type "int": ' + str(value))
+            elif self.dtype == np.float32:
+                try:
+                    value = np.float32(value)
+                    return value
+                except:
+                    raise Exception('util_2d:could not cast ' +
+                                    'scalar value to type "float": ' +
+                                    str(value))
+
+        if isinstance(value, np.ndarray):
+            if self.shape != value.shape:
+                raise Exception('util_2d:self.shape: ' + str(self.shape) +
+                                ' does not match value.shape: ' +
+                                str(value.shape))
+            if self.dtype != value.dtype:
+                if VERBOSE:
+                    print('util_2d:warning - casting array of type: ' + \
+                          str(value.dtype) + ' to type: ' + str(self.dtype))
+            return value.astype(self.dtype)
+
+        else:
+            raise Exception('util_2d:unsupported type in util_array: ' +
+                            str(type(value)))
+
+
+    @staticmethod
+    def load(f_handle, model, shape, dtype, name, ext_unit_dict=None):
+        """
+        functionality to load util_2d instance from an existing
+        model input file.
+        external and internal record types must be fully loaded
+        if you are using fixed format record types,make sure 
+        ext_unit_dict has been initialized from the NAM file
+        """
+
+        curr_unit = None
+        if ext_unit_dict is not None:
+            # determine the current file's unit number
+            cfile = f_handle.name
+            for cunit in ext_unit_dict:
+                if cfile == ext_unit_dict[cunit].filename:
+                    curr_unit = cunit
+                    break
+
+        cr_dict = util_2d.parse_control_record(f_handle.readline(),
+                                               current_unit=curr_unit,
+                                               dtype=dtype,
+                                               ext_unit_dict=ext_unit_dict)
+
+        if cr_dict['type'] == 'constant':
+            u2d = util_2d(model, shape, dtype, cr_dict['cnstnt'], name=name,
+                          iprn=cr_dict['iprn'], fmtin=cr_dict['fmtin'])
+
+        elif cr_dict['type'] == 'open/close':
+            # clean up the filename a little
+            fname = cr_dict['fname']
+            fname = fname.replace("'", "")
+            fname = fname.replace('"', '')
+            fname = fname.replace('\'', '')
+            fname = fname.replace('\"', '')
+            fname = fname.replace('\\', os.path.sep)
+            fname = os.path.join(model.model_ws, fname)
+            #load_txt(shape, file_in, dtype, fmtin):
+            assert os.path.exists(fname), "util_2d.load() error: open/close " + \
+                                          "file " + str(fname) + " not found"
+            if str('binary') not in str(cr_dict['fmtin'].lower()):
+                f = open(fname, 'r')
+                data = util_2d.load_txt(shape=shape,
+                                        file_in=f,
+                                        dtype=dtype, fmtin=cr_dict['fmtin'])
+            else:
+                f = open(fname, 'rb')
+                header_data, data = util_2d.load_bin(shape, f, dtype, bintype='Head')
+            f.close()
+            data *= cr_dict['cnstnt']
+            u2d = util_2d(model, shape, dtype, data, name=name,
+                          iprn=cr_dict['iprn'], fmtin=cr_dict['fmtin'])
+
+
+        elif cr_dict['type'] == 'internal':
+            data = util_2d.load_txt(shape, f_handle, dtype, cr_dict['fmtin'])
+            data *= cr_dict['cnstnt']
+            u2d = util_2d(model, shape, dtype, data, name=name,
+                          iprn=cr_dict['iprn'], fmtin=cr_dict['fmtin'])
+
+        elif cr_dict['type'] == 'external':
+            assert cr_dict['nunit'] in list(ext_unit_dict.keys())
+            if str('binary') not in str(cr_dict['fmtin'].lower()):
+                data = util_2d.load_txt(shape,
+                                        ext_unit_dict[cr_dict['nunit']].filehandle,
+                                        dtype, cr_dict['fmtin'])
+            else:
+                header_data, data = util_2d.load_bin(
+                    shape, ext_unit_dict[cr_dict['nunit']].filehandle, dtype,
+                    bintype='Head')
+            data *= cr_dict['cnstnt']
+            u2d = util_2d(model, shape, dtype, data, name=name,
+                          iprn=cr_dict['iprn'], fmtin=cr_dict['fmtin'])
+            # track this unit number so we can remove it from the external
+            # file list later
+            model.pop_key_list.append(cr_dict['nunit'])
+        return u2d
+
+
+    @staticmethod
+    def parse_control_record(line, current_unit=None, dtype=np.float32,
+                             ext_unit_dict=None):
+        """
+        parses a control record when reading an existing file
+        rectifies fixed to free format
+        current_unit (optional) indicates the unit number of the file being parsed
+        """
+        free_fmt = ['open/close', 'internal', 'external', 'constant']
+        raw = line.lower().strip().split()
+        freefmt, cnstnt, fmtin, iprn, nunit = None, None, None, -1, None
+        fname = None
+        isFloat = False
+        if dtype == np.float or dtype == np.float32:
+            isFloat = True
+            # if free format keywords
+        if str(raw[0]) in str(free_fmt):
+            freefmt = raw[0]
+            if raw[0] == 'constant':
+                if isFloat:
+                    cnstnt = np.float(raw[1].lower().replace('d', 'e'))
+                else:
+                    cnstnt = np.int(raw[1].lower())
+            if raw[0] == 'internal':
+                if isFloat:
+                    cnstnt = np.float(raw[1].lower().replace('d', 'e'))
+                else:
+                    cnstnt = np.int(raw[1].lower())
+                fmtin = raw[2].strip()
+                iprn = int(raw[3])
+            elif raw[0] == 'external':
+                if ext_unit_dict is not None:
+                    try:
+                        #td = ext_unit_dict[int(raw[1])]
+                        fname = ext_unit_dict[int(raw[1])].filename.strip()
+                    except:
+                        pass
+                nunit = int(raw[1])
+                if isFloat:
+                    cnstnt = np.float(raw[2].lower().replace('d', 'e'))
+                else:
+                    cnstnt = np.int(raw[2].lower())
+                fmtin = raw[3].strip()
+                iprn = int(raw[4])
+            elif raw[0] == 'open/close':
+                fname = raw[1].strip()
+                if isFloat:
+                    cnstnt = np.float(raw[2].lower().replace('d', 'e'))
+                else:
+                    cnstnt = np.int(raw[2].lower())
+                fmtin = raw[3].strip()
+                iprn = int(raw[4])
+                npl, fmt, width, decimal = None, None, None, None
+        else:
+            locat = np.int(line[0:10].strip())
+            if isFloat:
+                cnstnt = np.float(line[10:20].strip().lower().replace('d', 'e'))
+            else:
+                cnstnt = np.int(line[10:20].strip())
+            if locat != 0:
+                fmtin = line[20:40].strip()
+                iprn = np.int(line[40:50].strip())
+            #locat = int(raw[0])        
+            #cnstnt = float(raw[1])
+            #fmtin = raw[2].strip()
+            #iprn = int(raw[3])
+
+            if locat == 0:
+                freefmt = 'constant'
+            elif locat < 0:
+                freefmt = 'external'
+                nunit = np.int(locat) * -1
+                fmtin = '(binary)'
+            elif locat > 0:
+                # if the unit number matches the current file, it's internal
+                if locat == current_unit:
+                    freefmt = 'internal'
+                else:
+                    freefmt = 'external'
+                nunit = np.int(locat)
+        cr_dict = {}
+        cr_dict['type'] = freefmt
+        cr_dict['cnstnt'] = cnstnt
+        cr_dict['nunit'] = nunit
+        cr_dict['iprn'] = iprn
+        cr_dict['fmtin'] = fmtin
+        cr_dict['fname'] = fname
+        return cr_dict
+
+    def __mul__(self, other):
+        if np.isscalar(other):
+            self.array
+            return util_2d(self.model, self.shape, self.dtype,
+                           self.__value_built * other, self.name,
+                           self.fmtin, self.cnstnt, self.iprn, self.ext_filename,
+                           self.locat, self.bin)
+        else:
+            raise NotImplementedError(
+                "util_2d.__mul__() not implemented for non-scalars")