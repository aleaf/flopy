--- conflicted
+++ resolved
@@ -301,11 +301,6 @@
         values, and description of error for each row in stress_period_data where criteria=True.
         """
         inds_col = ['k', 'i', 'j'] if self.structured else ['node']
-<<<<<<< HEAD
-        inds = stress_period_data[criteria][inds_col]\
-            .reshape(stress_period_data[criteria].shape + (-1,))
-        inds = np.atleast_2d(np.squeeze(inds.tolist()))
-=======
         #inds = stress_period_data[criteria][inds_col]\
         #    .reshape(stress_period_data[criteria].shape + (-1,))
         #inds = np.atleast_2d(np.squeeze(inds.tolist()))
@@ -317,7 +312,6 @@
         inds = a.view(int)
         inds = inds.reshape(stress_period_data[criteria].shape + (-1,))
 
->>>>>>> 50ac7f2c
         if col is not None:
             v = stress_period_data[criteria][col]
         else:
